--- conflicted
+++ resolved
@@ -198,44 +198,8 @@
 check (TParens t) ty = check t ty
 
 check (TTup ts) ty = do
-<<<<<<< HEAD
-  ats <- checkTuple ts ty
-  return $ ATTup ty ats
-
-check l@(TContainer c xs ell) ty = case checkContainer c ty of
-  Just eltTy -> do
-    axs  <- mapM (flip check eltTy) xs
-    aell <- checkEllipsis ell eltTy
-    return $ ATContainer ty c axs aell
-  Nothing -> throwError (NotList l ty)
-
-check (TBin Cons x xs) ty@(TyList eltTy) = do
-  ax  <- check x  eltTy
-  axs <- check xs ty
-  return $ ATBin ty Cons ax axs
-
-check t@(TBin Cons _ _) ty     = throwError (NotList t ty)
-
-check l@(TContainerComp c bqt) ty = case checkContainer c ty of
-  Just eltTy -> do
-    lunbind bqt $ \(qs,t) -> do
-    (aqs, cx) <- inferTelescope (inferQual c) qs
-    extends cx $ do
-    at <- check t eltTy
-    return $ ATContainerComp ty c (bind aqs at)
-  Nothing -> throwError (NotList l ty)
-=======
   (ats, csts) <- checkTuple ts ty
   return $ (ATTup ty ats, cAnd csts)
-
-check t@(TList xs ell) ty = do
-  ([tyelt], cst1) <- ensureConstr CList ty (Left t)
-  aclist <- mapM (flip check tyelt) xs
-  let (axs, csts) = unzip aclist
-  (aell, cst2) <- checkEllipsis ell tyelt
-  return $ (ATList ty axs aell, cAnd (cst1 : cst2 : csts))
-
-check l@(TList _ _) ty            = throwError (NotCon CList l ty)
 
 check t@(TBin Cons x xs) ty = do
   ([tyElt], cst1) <- ensureConstr CList ty (Left t)
@@ -243,18 +207,20 @@
   (axs, cst3) <- check xs ty
   return $ (ATBin ty Cons ax axs, cAnd [cst1, cst2, cst3])
 
-check t@(TBin Cons _ _) ty     = throwError (NotCon CList t ty)
-
-check t@(TListComp bqt) ty = do
-  ([tyElt], cst1) <- ensureConstr CList ty (Left t)
+check t@(TContainer c xs ell) ty = do
+  ([tyelt], cst1) <- ensureConstr (containerToCon c) ty (Left t)
+  aclist <- mapM (flip check tyelt) xs
+  let (axs, csts) = unzip aclist
+  (aell, cst2) <- checkEllipsis ell tyelt
+  return $ (ATContainer ty c axs aell, cAnd (cst1 : cst2 : csts))
+
+check t@(TContainerComp c bqt) ty = do
+  ([tyElt], cst1) <- ensureConstr (containerToCon c) ty (Left t)
   (qs, term) <- unbind bqt
-  (aqs, cx, cst2) <- inferTelescope inferQual qs
+  (aqs, cx, cst2) <- inferTelescope (inferQual c) qs
   extends cx $ do
   (at, cst3) <- check term tyElt
-  return $ (ATListComp ty (bind aqs at), cAnd [cst1, cst2, cst3])
-
-check (TListComp bqt) ty    = throwError (NotCon CList (TListComp bqt) ty)
->>>>>>> 8dcb3932
+  return $ (ATContainerComp ty c (bind aqs at), cAnd [cst1, cst2, cst3])
 
 -- To check an abstraction:
 check (TAbs lam) ty = do
@@ -347,11 +313,9 @@
   let aty = getType at
   return $ (setType ty at, cAnd [ct1, CSub aty ty])
 
-
-checkContainer :: Container -> Type -> Maybe Type
-checkContainer CList (TyList eltTy) = Just eltTy
-checkContainer CSet (TySet eltTy)   = Just eltTy
-checkContainer _ _                  = Nothing
+containerToCon :: Container -> Con
+containerToCon ListContainer = CList
+containerToCon SetContainer  = CSet
 
 -- | Given the variables and their optional type annotations in the
 --   head of a lambda (e.g.  @x (y:Z) (f : N -> N) -> ...@), and the
@@ -423,160 +387,6 @@
   (gs, t) <- unbind b
   (ags, ctx, cst1) <- inferTelescope inferGuard gs
   extends ctx $ do
-<<<<<<< HEAD
-  at <- check t ty
-  return $ bind ags at
-
--- | Check that the given annotated term has a type which is a subtype
---   of the given type.  The returned annotated term may be the same
---   as the input, or it may be wrapped in 'ATSub' if we made a
---   nontrivial use of subtyping.
-checkSub :: ATerm -> Type -> TCM ATerm
-checkSub at ty =
-  case isSub (getType at) ty of
-    True  -> return at
-    False -> throwError (Mismatch ty at)
-
--- | Check whether one type is a subtype of another (we have decidable
---   subtyping).
-isSub :: Type -> Type -> Bool
-isSub ty1 ty2                         | ty1 == ty2 = True
-isSub TyVoid _                        = True
-isSub TyN TyZ                         = True
-isSub TyN TyQP                        = True
-isSub TyN TyQ                         = True
-isSub TyZ TyQ                         = True
-isSub TyQP TyQ                        = True
-isSub (TyArr t1 t2) (TyArr t1' t2')   = isSub t1' t1 && isSub t2 t2'
-isSub (TyPair t1 t2) (TyPair t1' t2') = isSub t1 t1' && isSub t2 t2'
-isSub (TySum  t1 t2) (TySum  t1' t2') = isSub t1 t1' && isSub t2 t2'
-isSub _ _                             = False
-
--- | Compute the least upper bound (least common supertype) of two
---   types.  Return the LUB, or throw an error if there isn't one.
-lub :: Type -> Type -> TCM Type
-lub ty1 ty2
-  | isSub ty1 ty2 = return ty2
-  | isSub ty2 ty1 = return ty1
-lub TyQP TyZ = return TyQ
-lub TyZ TyQP = return TyQ
-lub (TyArr t1 t2) (TyArr t1' t2') = do
-  requireSameTy t1 t1'
-  t2'' <- lub t2 t2'
-  return $ TyArr t1 t2''
-lub (TyPair t1 t2) (TyPair t1' t2') = do
-  t1'' <- lub t1 t1'
-  t2'' <- lub t2 t2'
-  return $ TyPair t1'' t2''
-lub (TySum t1 t2) (TySum t1' t2') = do
-  t1'' <- lub t1 t1'
-  t2'' <- lub t2 t2'
-  return $ TySum t1'' t2''
-lub (TyList t1) (TyList t2) = do
-  t' <- lub t1 t2
-  return $ TyList t'
-lub (TySet t1) (TySet t2) = do
-  t' <-lub t1 t2
-  return $ TySet t'
-lub ty1 ty2 = throwError $ NoLub ty1 ty2
-
--- | Recursively computes the least upper bound of a list of Types.
-lubs :: [Type] -> TCM Type
-lubs [ty]     = return $ ty
-lubs (ty:tys) = do
-  lubstys  <- lubs tys
-  lubty    <- lub ty lubstys
-  return $ lubty
-lubs []       = error "Impossible! Called lubs on an empty list"
-
--- | Convenience function that ensures the given annotated terms have
---   numeric types, AND computes their LUB.
-numLub :: ATerm -> ATerm -> TCM Type
-numLub at1 at2 = do
-  checkNumTy at1
-  checkNumTy at2
-  lub (getType at1) (getType at2)
-
--- | Check whether the given type supports division, and throw an
---   error if not.
-checkFractional :: Type -> TCM Type
-checkFractional ty =
-  if (isNumTy ty)
-    then case isFractional ty of
-      True  -> return ty
-      False -> throwError $ NotFractional ty
-    else throwError $ NotNumTy ty
-
--- | Check whether the given type supports subtraction, and throw an
---   error if not.
-checkSubtractive :: Type -> TCM Type
-checkSubtractive ty =
-  if (isNumTy ty)
-    then case isSubtractive ty of
-      True  -> return ty
-      False -> throwError $ NotSubtractive ty
-  else throwError $ NotNumTy ty
-
--- | Check whether the given type is finite, and throw an error if not.
-checkFinite :: Type -> TCM ()
-checkFinite ty
-  | isFinite ty = return ()
-  | otherwise   = throwError $ Infinite ty
-
--- | Check whether the given type has decidable equality, and throw an
---   error if not.
-checkDecidable :: Type -> TCM ()
-checkDecidable ty
-  | isDecidable ty = return ()
-  | otherwise      = throwError $ Undecidable ty
-
--- | Check whether the given type has a total order, and throw an
---   error if not.
-checkOrdered :: Type -> TCM ()
-checkOrdered ty
-  | isOrdered ty = return ()
-  | otherwise    = throwError $ Unordered ty
-
--- | Require two types to be equal.
-requireSameTy :: Type -> Type -> TCM ()
-requireSameTy ty1 ty2
-  | ty1 == ty2 = return ()
-  | otherwise  = throwError $ IncompatibleTypes ty1 ty2
-
--- | Require a term to have a function type, returning the decomposed
---   type if it does, throwing an error if not.
-getFunTy :: ATerm -> TCM (Type, Type)
-getFunTy (getType -> TyArr ty1 ty2) = return (ty1, ty2)
-getFunTy at                         = throwError (NotFun at)
-
--- | Check that an annotated term has a numeric type.  Throw an error
---   if not.
-checkNumTy :: ATerm -> TCM ()
-checkNumTy at =
-  if (isNumTy $ getType at)
-     then return ()
-     else throwError (NotNum at)
-
--- | Convert a numeric type to its greatest subtype that does not
---   support division.  In particular this is used for the typing rule
---   of the floor and ceiling functions.
-integralizeTy :: Type -> Type
-integralizeTy TyQ  = TyZ
-integralizeTy TyQP = TyN
-integralizeTy t    = t
-
--- | Convert a numeric type to its greatest subtype that does not
---   support subtraction.  In particular this is used for the typing
---   rule of the absolute value function.
-positivizeTy :: Type -> Type
-positivizeTy TyZ = TyN
-positivizeTy TyQ = TyQP
-positivizeTy t   = t
-
--- | Infer the type of a term.  If it succeeds, it returns the term
---   with all subterms annotated.
-infer :: Term -> TCM ATerm
-=======
   (at, cst2) <- check t ty
   return $ (bind ags at, cAnd [cst1, cst2])
 
@@ -642,7 +452,6 @@
 -- | Infer the type of a term, along with some constraints.  If it
 --   succeeds, it returns the term with all subterms annotated.
 infer :: Term -> TCM (ATerm, Constraint)
->>>>>>> 8dcb3932
 
 infer (TParens t)   = infer t
 
@@ -825,43 +634,29 @@
   (alinks, cst2) <- inferChain t1 links
   return (ATChain TyBool at1 alinks, cAnd [cst1, cAnd cst2])
 
-<<<<<<< HEAD
 infer (TContainer c es@(_:_) ell)  = do
-  ates <- mapM infer es
-  aell <- inferEllipsis ell
-  let tys = [ getType at | Just (Until at) <- [aell] ] ++ (map getType) ates
-  ty  <- lubs tys
-  return $ ATContainer ((case c of {CList -> TyList; CSet -> TySet}) ty) c ates aell
-
-infer (TContainerComp c bqt) = do
-  lunbind bqt $ \(qs,t) -> do
-  (aqs, cx) <- inferTelescope (inferQual c) qs
-=======
-infer (TList es@(_:_) ell)  = do
   list1 <- mapM infer es
   let (ates, cstes) = unzip list1
   (aell, cstell) <- inferEllipsis ell
   let tys = [ getType at | Just (Until at) <- [aell] ] ++ (map getType) ates
   tyv  <- freshTy
-  return (ATList (TyList tyv) ates aell, cAnd [cAnd cstes, cstell, cAnd (subs tys tyv)])
+  return ( ATContainer ((case c of {ListContainer -> TyList; SetContainer -> TySet}) tyv) c ates aell
+         , cAnd [cAnd cstes, cstell, cAnd (subs tys tyv)]
+         )
     where subs tylist ty = map (flip CSub ty) tylist
 
-infer (TListComp bqt) = do
+infer (TContainerComp c bqt) = do
   (qs, t) <- unbind bqt
-  (aqs, cx, cst1) <- inferTelescope inferQual qs
->>>>>>> 8dcb3932
+  (aqs, cx, cst1) <- inferTelescope (inferQual c) qs
   extends cx $ do
   (at, cst2) <- infer t
   let ty = getType at
-<<<<<<< HEAD
-  return $ ATContainerComp ((case c of {CList -> TyList; CSet -> TySet}) ty) c (bind aqs at)
-=======
-  return (ATListComp (TyList ty) (bind aqs at), cAnd [cst1, cst2])
->>>>>>> 8dcb3932
+  return (ATContainerComp ((case c of {ListContainer -> TyList; SetContainer -> TySet}) ty) c (bind aqs at)
+         , cAnd [cst1, cst2]
+         )
 
 infer (TTyOp Enumerate t) = do
   return (ATTyOp (TyList t) Enumerate t, CTrue)
-
 
 infer (TTyOp Count t) = do
   return (ATTyOp (TySum TyUnit TyN) Count t, CTrue)
@@ -993,28 +788,17 @@
   (ctx, apt, cst2) <- checkPattern p (getType at)
   return (AGPat (embed at) apt, ctx, cAnd [cst1, cst2])
 
-<<<<<<< HEAD
-inferQual :: Container -> Qual -> TCM (AQual, TyCtx)
+inferQual :: Container -> Qual -> TCM (AQual, TyCtx, Constraint)
 inferQual c (QBind x (unembed -> t))  = do
-  at <- infer t
+  (at, cst) <- infer t
   case (c, getType at) of
-    (_, TyList ty)   -> return (AQBind (coerce x) (embed at), singleCtx x ty)
-    (CSet, TySet ty) -> return (AQBind (coerce x) (embed at), singleCtx x ty)
-    (_, wrongTy)     -> throwError $ NotList t wrongTy
+    (_, TyList ty)   -> return (AQBind (coerce x) (embed at), singleCtx x (toSigma ty), cst)
+    (SetContainer, TySet ty) -> return (AQBind (coerce x) (embed at), singleCtx x (toSigma ty), cst)
+    (_, wrongTy)   -> throwError $ NotCon (containerToCon c) t wrongTy
+
 inferQual _ (QGuard (unembed -> t))   = do
-  at <- check t TyBool
-  return (AQGuard (embed at), emptyCtx)
-=======
-inferQual :: Qual -> TCM (AQual, TyCtx, Constraint)
-inferQual (QBind x (unembed -> t))  = do
-  (at, cst) <- infer t
-  case getType at of
-    TyList ty -> return (AQBind (coerce x) (embed at), singleCtx x (toSigma ty), cst)
-    wrongTy   -> throwError $ NotCon CList t wrongTy
-inferQual (QGuard (unembed -> t))   = do
   (at, cst) <- check t TyBool
   return (AQGuard (embed at), emptyCtx, cst)
->>>>>>> 8dcb3932
 
 -- | Check that a pattern has the given type, and return a context of
 --   pattern variables bound in the pattern along with their types.
@@ -1161,15 +945,11 @@
       (aps, at, cst) <- go pats ty body
       return (bind aps at, cst)
 
-<<<<<<< HEAD
-    go :: [Pattern] -> Type -> Term -> TCM ([APattern], ATerm)
-    go [] ty body =  ([],) <$> check body ty
-=======
+
     go :: [Pattern] -> Type -> Term -> TCM ([APattern], ATerm, Constraint)
     go [] ty body = do
      (at, cst) <- check body ty
      return ([], at, cst)
->>>>>>> 8dcb3932
     go (p:ps) (TyArr ty1 ty2) body = do
       (ctx, apt, cst1) <- checkPattern p ty1
       (apts, at, cst2) <- extends ctx $ go ps ty2 body
