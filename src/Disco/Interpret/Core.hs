{-# LANGUAGE LambdaCase               #-}
{-# LANGUAGE NondecreasingIndentation #-}
{-# LANGUAGE TupleSections            #-}
{-# LANGUAGE ViewPatterns             #-}

-----------------------------------------------------------------------------
-- |
-- Module      :  Disco.Interpret.Core
-- Copyright   :  disco team and contributors
-- Maintainer  :  byorgey@gmail.com
--
-- SPDX-License-Identifier: BSD-3-Clause
--
-- A big-step interpreter for the desugared, untyped Disco core
-- language.
--
-----------------------------------------------------------------------------

module Disco.Interpret.Core
       (
         -- * Evaluation
         loadDefs
       , vnum
       , mkEnum

         -- ** Full reduction
       , rnf, rnfV

         -- ** Weak head reduction
       , whnf, whnfV

         -- * Container utilities
       , valuesToBag, valuesToSet

         -- * Equality testing and enumeration
       , eqOp, primValEq, enumerate
       , decideEqFor, decideEqForRnf, decideEqForClosures

         -- * Comparison testing
       , ltOp, primValOrd, decideOrdFor, decideOrdForClosures

         -- * Lists

       , toDiscoList
       , vfoldr, vappend, vconcat, vmap

       )
       where

import           Control.Arrow                           ((***))
import           Control.Lens                            (use, (%=), (.=))
import           Control.Monad                           (filterM, (>=>))
import           Control.Monad.Except                    (throwError)
import           Data.Bifunctor                          (first, second)
import           Data.Char
import           Data.Coerce                             (coerce)
import           Data.IntMap.Lazy                        ((!))
import qualified Data.IntMap.Lazy                        as IntMap
import           Data.List                               (find)
import qualified Data.Map                                as M
import           Data.Ratio

import           Unbound.Generics.LocallyNameless
import           Unbound.Generics.LocallyNameless.Unsafe (unsafeUnbind)

import           Math.Combinatorics.Exact.Binomial       (choose)
import           Math.Combinatorics.Exact.Factorial      (factorial)

import           Math.NumberTheory.Logarithms            (integerLog2)
import           Math.NumberTheory.Moduli.Class          (SomeMod (..), getVal,
                                                          invertSomeMod, modulo,
                                                          powSomeMod)
import           Math.NumberTheory.Primes                (factorise, unPrime)
import           Math.NumberTheory.Primes.Testing        (isPrime)

import           Disco.AST.Core
import           Disco.AST.Surface                       (Ellipsis (..),
                                                          fromTelescope)
import           Disco.Context
import           Disco.Eval
import           Disco.Types

import           Math.OEIS                               (catalogNums,
                                                          extendSequence,
                                                          lookupSequence)

------------------------------------------------------------
-- Evaluation
------------------------------------------------------------

-- | Load a top-level environment of (potentially recursive)
--   core language definitions into memory.
loadDefs :: Ctx Core Core -> Disco e ()
loadDefs cenv = do

  -- Clear out any leftover memory.
  memory .= IntMap.empty

  -- Take the environment mapping names to definitions, and turn
  -- each one into an indirection to a thunk stored in memory.
  env <- traverse mkValue cenv

  -- Top-level definitions are allowed to be recursive, so each
  -- one of those thunks should actually have the environment
  -- 'env' as its environment, so all the top-level definitions
  -- can mutually refer to each other.
  --
  -- For now we know that the only things we have stored in memory
  -- are the thunks we just made, so just iterate through them and
  -- replace their environments.
  memory %= IntMap.map (replaceThunkEnv env)

  -- Finally, set the top-level environment to the one we just
  -- created.
  topEnv .= env

  where
    replaceThunkEnv e (Cell (VThunk c _) b) = Cell (VThunk c e) b
    replaceThunkEnv _ c                     = c


-- | A convenience function for creating a default @VNum@ value with a
--   default (@Fractional@) flag.
vnum :: Rational -> Value
vnum = VNum mempty

-- | Turn any instance of @Enum@ into a @Value@, by creating a
--   constructor with an index corresponding to the enum value.
mkEnum :: Enum e => e -> Value
mkEnum e = VCons (fromEnum e) []

--------------------------------------------------
-- Reduced normal form
--------------------------------------------------

-- | Evaluate a @Core@ expression to reduced normal form, i.e. keep
--   reducing under constructors as much as possible.  In practice,
--   all this function actually does is turn the @Core@ expression
--   into a thunk and then call 'rnfV'.
rnf :: Core -> Disco IErr Value
rnf c = whnf c >>= rnfV

-- | Reduce a value to reduced normal form, i.e. keep reducing under
--   constructors as much as possible.
rnfV :: Value -> Disco IErr Value

-- The value is a constructor: keep the constructor and recursively
-- reduce all its contents.
rnfV (VCons i vs)  = VCons i <$> mapM rnfV vs

-- If the value is a thunk (i.e. unevaluated expression), a delayed
-- computation, or an indirection (i.e. a pointer to a value), reduce
-- it one step using 'whnfV' and then recursively continue reducing
-- the result.
rnfV v@(VThunk {}) = whnfV v >>= rnfV
rnfV v@(VDelay {}) = whnfV v >>= rnfV
rnfV v@(VIndir {}) = whnfV v >>= rnfV

-- Otherwise, the value is already in reduced normal form (for
-- example, it could be a number or a function).
rnfV v             = return v

--------------------------------------------------
-- Weak head normal form (WHNF)
--------------------------------------------------

-- | Reduce a value to weak head normal form, that is, reduce it just
--   enough to find out what its top-level constructor is.
whnfV :: Value -> Disco IErr Value

-- If the value is a thunk, use its stored environment and evaluate
-- the expression to WHNF.
whnfV (VThunk c e)     = withEnv e $ whnf c

-- If it is a delayed computation, we can't delay any longer: run it
-- in its stored environment and reduce the result to WHNF.
whnfV (VDelay imv _ e) = withEnv e imv >>= whnfV

-- If it is an indirection, call 'whnfIndir' which will look up the
-- value it points to, reduce it, and store the result so it won't
-- have to be re-evaluated the next time loc is referenced.
whnfV (VIndir loc)     = whnfIndir loc

-- If it is a cons, all well and good, it is already in WHNF---but at
-- the same time make sure that any subparts are either simple
-- constants or are turned into indirections to new memory cells.
-- This way, when the subparts are eventually evaluated, the new
-- memory cells can be updated with their result.
whnfV (VCons i vs)     = VCons i <$> mapM mkSimple vs

-- Otherwise, the value is already in WHNF (it is a number, a
-- function, or a constructor).
whnfV v                = return v


-- | Reduce the value stored at the given location to WHNF.  We need a
--   special function for this, because in addition to returning the
--   reduced value, we also update the memory location to contain it.
--   That way if anything else refers to the same location, it will
--   not need to be re-evaluated later.
whnfIndir :: Loc -> Disco IErr Value
whnfIndir loc = do
  m <- use memory                   -- Get the memory map
  let c = m ! loc                   -- Look up the given location and reduce it to WHNF
  case c of
    Cell v True  -> return v        -- Already evaluated, just return it
    Cell v False -> do
      v' <- whnfV v                               -- Needs to be reduced
      memory %= IntMap.insert loc (Cell v' True)  -- Update memory with the reduced value
      return v'                                   -- Finally, return the value.


-- | Reduce a Core expression to weak head normal form.  This is where
--   the real work of interpreting happens.  Most rules are
--   uninteresting except for function application and case.
whnf :: Core -> Disco IErr Value

------------------------------------------------------------
-- Boring cases (variables, constants, constructors, lambdas)

-- To reduce a variable, look it up in the environment and reduce the
-- result.
whnf (CVar x) = do
  e <- getEnv
  case M.lookup (coerce x) e of
    Just v  -> whnfV v
    Nothing -> error $ "Impossible! Unbound variable while interpreting: " ++ show x
      -- We should never encounter an unbound variable at this stage
      -- if the program already typechecked.

-- Function constants don't reduce in and of themselves.
whnf (CConst x)     = return $ VConst x

-- A constructor is already in WHNF, so just turn its contents into
-- thunks to be evaluated later when they are demanded.
whnf (CCons i cs)   = VCons i <$> (mapM mkValue cs)

-- A number is in WHNF, just turn it into a VNum.
whnf (CNum d n)     = return $ VNum d n

-- A lambda abstraction is already in WHNF; just package it up as a
-- closure with the current environment.
whnf (CAbs b)       = VClos b <$> getEnv

-- Type constants don't reduce.
whnf (CType ty)     = return $ VType ty

------------------------------------------------------------
-- Interesting cases! (application, case)

-- To reduce an application:
whnf (CApp c cs)    = do

  -- First reduce the function to WHNF...
  v <- whnf c

  -- Then either reduce each argument or turn it into a thunk,
  -- depending on the specified strictness.
  vs <- mapM (uncurry whnfArg) cs

  -- Finally, call 'whnfApp' to do the actual application.
  whnfApp v vs

-- See 'whnfCase' for case reduction logic.
whnf (CCase bs)     = whnfCase bs

------------------------------------------------------------
-- Function application
------------------------------------------------------------

-- | Turn a function argument into a Value according to its given
--   strictness: via 'whnf' if Strict, and as a 'Thunk' if not.
whnfArg :: Strictness -> Core -> Disco IErr Value
whnfArg Strict = whnf
whnfArg Lazy   = mkValue

-- | Find the arity of a function-like thing.  Note that the input
--   must already be in WHNF.
funArity :: Value -> Int
funArity (VClos b _) = length (fst (unsafeUnbind b))
funArity (VPAp f vs) = funArity f - length vs
funArity (VConst op) = opArity op
funArity (VFun _)    = 1
funArity v           = error $ "Impossible! funArity on " ++ show v

-- | Reduce an application to weak head normal form (WHNF).
--   Precondition: the head of the application has already been
--   reduced to WHNF (which means it must be a closure (@VClos@), an
--   embedded Haskell function (@VFun@), a partial application
--   (@VPAp@), or a function constant (@VConst@)).
--
--   Note, however, that the arguments may or may not be reduced.
whnfApp :: Value -> [Value] -> Disco IErr Value

-- A partial application is waiting for more arguments, so feed it the
-- additional arguments and call whnfApp again.
whnfApp (VPAp f vs1) vs2 = whnfApp f (vs1 ++ vs2)

-- Otherwise, decide what to do based on the arity of f and the number
-- of arguments supplied:
whnfApp f vs =
  case compare k (length vs) of

      -- Exactly the right number of arguments: call whnfAppExact.
      EQ -> whnfAppExact f vs

      -- More arguments than parameters: peel off the right number of
      -- arguments to pass, evaluate the exact application, and then
      -- apply the result to the remaining arguments.
      LT -> do
        let (vs1, vs2) = splitAt k vs
        f2 <- whnfAppExact f vs1
        whnfApp f2 vs2

      -- Fewer arguments than parameters: pack up the arguments so far
      -- in a partial application awaiting more.
      GT -> return $ VPAp f vs
  where
    k = funArity f

-- | Apply a function-thing (must be reduced to WHNF, either VClos,
--   VFun, or VConst) to a list of exactly the right number of
--   arguments.
whnfAppExact :: Value -> [Value] -> Disco IErr Value
whnfAppExact (VClos b e) vs  =
  lunbind b $ \(xs,t) -> withEnv e $ extends (M.fromList $ zip xs vs) $ whnf t
whnfAppExact (VFun f)    [v] = rnfV v >>= \v' -> whnfV (f v')
whnfAppExact (VFun _)    vs  =
  error $ "Impossible! whnfAppExact with " ++ show (length vs) ++ " arguments to a VFun"
whnfAppExact (VConst op) vs  = whnfOp op vs
whnfAppExact v _ = error $ "Impossible! whnfAppExact on non-function " ++ show v

------------------------------------------------------------
-- Case analysis
------------------------------------------------------------

-- | Reduce a case expression to weak head normal form.
whnfCase :: [CBranch] -> Disco IErr Value
whnfCase []     = throwError NonExhaustive
whnfCase (b:bs) = do
  lunbind b $ \(gs, t) -> do
  res <- checkGuards (fromTelescope gs)
  case res of
    Nothing -> whnfCase bs
    Just e' -> extends e' $ whnf t

-- | Check a chain of guards on one branch of a case.  Returns
--   @Nothing@ if the guards fail to match, or a resulting environment
--   of bindings if they do match.
checkGuards :: [(Embed Core, CPattern)] -> Disco IErr (Maybe Env)
checkGuards [] = ok
checkGuards ((unembed -> c, p) : gs) = do
  v <- mkValue c
  res <- match v p
  case res of
    Nothing -> return Nothing
    Just e  -> extends e (fmap (M.union e) <$> checkGuards gs)

-- | Match a value against a pattern, returning an environment of
--   bindings if the match succeeds.
match :: Value -> CPattern -> Disco IErr (Maybe Env)
match v (CPVar x)     = return $ Just (M.singleton (coerce x) v)
match _ CPWild        = ok
match v (CPCons i xs) = do
  VCons j vs <- whnfV v
  case i == j of
    False -> noMatch
    True  -> return (Just . M.fromList $ zip xs vs)
match v (CPNat n)     = do
  VNum _ m <- whnfV v
  case m == n % 1 of
    False -> noMatch
    True  -> ok
match v (CPFrac x y) = do
  VNum _ r <- whnfV v
  return . Just . M.fromList $ [ (x, vnum (numerator   r % 1))
                               , (y, vnum (denominator r % 1))
                               ]

-- | Convenience function: successfully match with no bindings.
ok :: Disco e (Maybe Env)
ok = return $ Just M.empty

-- | Convenience function: fail to match.
noMatch :: Disco e (Maybe Env)
noMatch = return Nothing

------------------------------------------------------------
-- Lists
------------------------------------------------------------

--------------------------------------------------
-- Utilities

-- | Convert a Haskell list of Values into a Value representing a
--   disco list.
toDiscoList :: [Value] -> Disco IErr Value
toDiscoList []       = return $ VCons 0 []
toDiscoList (x : xs) = do
  xv  <- mkSimple x
  xsv <- mkSimple =<< delay (toDiscoList xs)
  return $ VCons 1 [xv, xsv]


-- | Convert a Value representing a disco list into a Haskell list of
--   Values.  Strict in the spine of the list.
fromDiscoList :: Value -> Disco IErr [Value]
fromDiscoList v =
  whnfV v >>= \case
    VCons 0 _       -> return []
    VCons 1 [x, xs] -> (x:) <$> fromDiscoList xs
    v'              -> error $ "Impossible!  fromDiscoList on non-list value " ++ show v'

-- | A lazy foldr on lists represented as 'Value's.  The entire
--   function is wrapped in a call to 'delay', so it does not actually
--   reduce the list argument to whnf until (potentially) forced by a
--   call to 'whnf' later.  That is, executing the resulting @Disco
--   Value@ just results in a 'VDelay'; forcing that @VDelay@ with
--   'whnf' will then cause the foldr to actually start executing.
vfoldr :: (Value -> Value -> Disco IErr Value) -> Value -> Value -> Disco IErr Value
vfoldr f z xs = delay' [z,xs] $ do
  xs' <- whnfV xs
  case xs' of
    VCons 0 []      -> return z
    VCons 1 [vh,vt] -> do
      r <- vfoldr f z vt
      f vh r
    _               -> error $ "Impossible! Got " ++ show xs' ++ " in vfoldr"

-- | Lazy append on 'Value' lists, implemented via 'vfoldr'.
vappend :: Value -> Value -> Disco IErr Value
vappend xs ys = vfoldr (\h t -> return $ VCons 1 [h,t]) ys xs

-- | Lazy concat on 'Value' lists, implemented via 'vfoldr'.
vconcat :: Value -> Disco IErr Value
vconcat = vfoldr vappend (VCons 0 [])

-- | Lazy map on 'Value' lists, implemented via 'vfoldr'.
vmap :: (Value -> Disco IErr Value) -> Value -> Disco IErr Value
vmap f = vfoldr (\h t -> f h >>= \h' -> return $ VCons 1 [h', t]) (VCons 0 [])

--------------------------------------------------
-- Polynomial sequences [a,b,c,d .. e]

-- Note, in order to reduce an ellipsis with an end value to WHNF we
-- have to evaluate ALL the elements first, because of examples like
--
--   [1, 3, 5, 7 .. 0] = []
--
-- The above example shows that we can't just lazily output the first
-- few elements and deal with the ellipsis when we get to it.  We have
-- to evaluate all the elements even to know whether the list is empty
-- or not.
--
-- However, when the end value is omitted, the resulting list will
-- always begin with the listed values before the '..', so we can
-- output them lazily, and evaluate them only when we need them to
-- compute the rest of the values.


ellipsis :: Ellipsis Value -> Value -> Disco IErr Value
ellipsis ell xs = do
  vs  <- mapM whnfV =<< fromDiscoList xs
  end <- traverse whnfV ell
  let (ds,rs)   = unzip (map fromVNum vs)
      (d, end') = traverse fromVNum end
  toDiscoList . map (VNum (mconcat ds <> d)) $ enumEllipsis rs end'
  where
    fromVNum (VNum d r) = (d,r)
    fromVNum v          = error $ "Impossible!  fromVNum on " ++ show v

enumEllipsis :: (Enum a, Num a, Ord a) => [a] -> Ellipsis a -> [a]
enumEllipsis [] _          = error "Impossible! Disco.Interpret.Core.enumEllipsis []"
enumEllipsis [x] Forever   = [x ..]
enumEllipsis [x] (Until y)
  | x <= y    = [x .. y]
  | otherwise = [x, pred x .. y]
enumEllipsis xs Forever    = babbage xs
enumEllipsis xs (Until y)
  | d > 0     = takeWhile (<= y) nums
  | d < 0     = takeWhile (>= y) nums
  | otherwise = nums
  where
    d    = constdiff xs
    nums = babbage xs

-- | Extend a sequence infinitely by interpolating it as a polynomial
--   sequence, via forward differences.  Essentially the same
--   algorithm used by Babbage's famous Difference Engine.
babbage :: Num a => [a] -> [a]
babbage []     = []
babbage [x]    = repeat x
babbage (x:xs) = scanl (+) x (babbage (diff (x:xs)))

-- | Compute the forward difference of the given sequence, that is,
--   differences of consecutive pairs of elements.
diff :: Num a => [a] -> [a]
diff xs = zipWith (-) (tail xs) xs

-- | Take forward differences until the result is constant, and return
--   the constant.  The sign of the constant difference tells us the
--   limiting behavior of the sequence.
constdiff :: (Eq a, Num a) => [a] -> a
constdiff [] = error "Impossible! Disco.Interpret.Core.constdiff []"
constdiff (x:xs)
  | all (==x) xs = x
  | otherwise    = constdiff (diff (x:xs))

------------------------------------------------------------
-- Containers
------------------------------------------------------------

--------------------------------------------------
-- Normalizing bags/sets

-- | Given a list of disco values, sort and collate them into a list
--   pairing each unique value with its count.  Used to
--   construct/normalize bags and sets.
countValues :: Type -> [Value] -> Disco IErr [(Value, Integer)]
countValues ty = sortNCount (decideOrdFor ty) . (map (,1))

-- | Normalize a list of values where each value is paired with a
--   count, but there could be duplicate values.  This function uses
--   merge sort to sort the values according to the given comparison
--   function, adding the counts of multiple instances of the same
--   value.
sortNCount :: (Monad m) => (a -> a -> m Ordering) -> [(a,Integer)] -> m [(a, Integer)]
sortNCount _ []  = return []
sortNCount _ [x] = return [x]
sortNCount f xs  = do
  fstSorted <- sortNCount f firstHalf
  sndSorted <- sortNCount f secondHalf
  merge (+) f fstSorted sndSorted
  where
    (firstHalf, secondHalf) = splitAt n xs
    n = length xs `div` 2

-- | Convert a list of values to a bag.
valuesToBag :: Type -> [Value] -> Disco IErr Value
valuesToBag ty = fmap VBag . countValues ty

-- | Convert a list of values to a set.
valuesToSet :: Type -> [Value] -> Disco IErr Value
valuesToSet ty = fmap (VBag . map (second (const 1))) . countValues ty

-- | Generic function for merging two sorted, count-annotated lists of
--   type @[(a,Integer)]@ a la merge sort, using the given comparison
--   function, and using the provided count combining function to
--   decide what count to assign to each element of the output.  For
--   example, @(+)@ corresponds to bag union; @min@ corresponds to
--   intersection; and so on.
merge :: Monad m
      => (Integer -> Integer -> Integer)   -- ^ Function for combining counts
      -> (a -> a -> m Ordering)            -- ^ Comparison function
      -> [(a, Integer)] -> [(a, Integer)] -> m [(a, Integer)]
merge g = mergeM (\x y -> return (g x y))

mergeM :: Monad m
       => (Integer -> Integer -> m Integer)   -- ^ Function for combining counts
       -> (a -> a -> m Ordering)              -- ^ Comparison function
       -> [(a, Integer)] -> [(a, Integer)] -> m [(a, Integer)]
mergeM g cmp = go
  where
    go [] []         = return []
    go [] ((y,n):ys) = mergeCons y 0 n =<< go [] ys
    go ((x,n):xs) [] = mergeCons x n 0 =<< go xs []
    go ((x,n1):xs) ((y,n2): ys) = do
      o <- cmp x y
      case o of
        LT -> mergeCons x n1 0  =<< go xs ((y,n2):ys)
        EQ -> mergeCons x n1 n2 =<< go xs ys
        GT -> mergeCons y 0 n2  =<< go ((x,n1):xs) ys

    mergeCons a m1 m2 zs = do
      i <- g m1 m2
      case i of
        0 -> return zs
        n -> return ((a,n):zs)

--------------------------------------------------
-- Conversion

-- | Convert a set to a (sorted) list.
setToList :: Value -> Disco IErr Value
setToList s = do
  VBag xs <- whnfV s
  toDiscoList . map fst $ xs

-- | Convert a bag to a set, by setting the count of every element
--   to 1.
bagToSet :: Value -> Disco IErr Value
bagToSet b = do
  VBag xs <- whnfV b
  return $ VBag (map (\(v,_) -> (v,1)) xs)

-- | Convert a bag to a list, duplicating any elements with a count
--   greater than 1.
bagToList :: Value -> Disco IErr Value
bagToList b = do
  VBag xs <- whnfV b
  toDiscoList . concatMap (uncurry (flip (replicate . fromIntegral))) $ xs
    -- XXX could be more efficient if we add some sharing? so
    -- replicated values will only be evaluated once

-- | Convert a list to a set, sorting the values and removing
--   duplicates.  Takes the type of the elements as an additional
--   argument, since it needs to know how to order them.
listToSet :: Type -> Value -> Disco IErr Value
listToSet ty v = do
  vs <- fromDiscoList v
  vcs <- countValues ty vs
  return . VBag $ (map . fmap) (const 1) vcs

-- | Convert a list to a bag, sorting and counting the values. Takes
--   the type of the elements as an additional argument, since it
--   needs to know how to order them.
listToBag :: Type -> Value -> Disco IErr Value
listToBag ty v = do
  vs <- fromDiscoList v
  VBag <$> countValues ty vs

-- | Convert a bag to a set of pairs, with each element paired with
--   its count.
primBagCounts :: Value -> Disco IErr Value
primBagCounts b = do
  VBag cs <- whnfV b
  return $ VBag (map (\(x,n) -> (VCons 0 [x, vnum (n%1)], 1)) cs)

-- | Take a set of pairs consisting of values paired with a natural
--   number count, and convert to a bag.  Note the counts need not be
--   positive, and the elements need not be distinct.
primBagFromCounts :: Type -> Value -> Disco IErr Value
primBagFromCounts ty b = do
  VBag cs <- whnfV b
  cs' <- mapM getCount cs
  VBag <$> sortNCount (decideOrdFor ty) cs'

  where
    getCount (cnt, k) = do
      VCons 0 [x,nv] <- whnfV cnt
      VNum _ n <- whnfV nv
      return (x, numerator n * k)

--------------------------------------------------
-- Map

-- | Map a function over a list.
primMapList :: Value -> Value -> Disco IErr Value
primMapList f xs = do
  f' <- whnfV f
  vmap (\v -> whnfApp f' [v]) xs

-- | Map a function over a bag.  The type argument is the /output/
--   type of the function.
primMapBag :: Type -> Value -> Value -> Disco IErr Value
primMapBag ty f xs = do
  f'       <- whnfV f
  VBag cts <- whnfV xs
  cts' <- mapM (\(v,n) -> (,n) <$> whnfApp f' [v]) cts
  VBag <$> sortNCount (decideOrdFor ty) cts'

-- | Map a function over a bag.  The type argument is the /output/
--   type of the function.
primMapSet :: Type -> Value -> Value -> Disco IErr Value
primMapSet ty f xs = do
  f'       <- whnfV f
  VBag cts <- whnfV xs
  cts' <- mapM (\(v,n) -> (,n) <$> whnfApp f' [v]) cts
  (VBag . map (second (const 1))) <$> sortNCount (decideOrdFor ty) cts'

--------------------------------------------------
-- Reduce

-- | Reduce a list according to a given combining function and base
--   case value.
primReduceList :: Value -> Value -> Value -> Disco IErr Value
primReduceList f z xs = do
  f' <- whnfV f
  vfoldr (\a b -> whnfApp f' [VCons 0 [a,b]]) z xs

-- | Reduce a bag (or set) according to a given combining function and
--   base case value.
primReduceBag :: Value -> Value -> Value -> Disco IErr Value
primReduceBag f z b = do
  f' <- whnfV f
  VBag cts <- whnfV b
  xs <- toDiscoList $ concatMap (\(x,n) -> replicate (fromIntegral n) x) cts
  vfoldr (\a r -> whnfApp f' [VCons 0 [a,r]]) z xs

  -- XXX this is super inefficient! (1) should have some sharing so
  -- replicated elements of bag aren't recomputed; (2) shouldn't have
  -- to go via toDiscoList -> vfoldr, just do a monadic fold directly
  -- in Haskell

--------------------------------------------------
-- Filter

-- | Filter a list according to a given predicate.
primFilterList :: Value -> Value -> Disco IErr Value
primFilterList p xs = do
  p' <- whnfV p
  vfoldr (filterOne p') (VCons 0 []) xs

  where
    filterOne :: Value -> Value -> Value -> Disco IErr Value
    filterOne p' a as = do
      b <- testPredicate p' a
      case b of
        False -> return as
        True  -> return $ VCons 1 [a, as]

-- | Filter a bag (or set) according to a given predicate.
primFilterBag :: Value -> Value -> Disco IErr Value
primFilterBag p b = do
  p' <- whnfV p
  VBag cs <- whnfV b
  VBag <$> filterM (testPredicate p' . fst) cs

testPredicate :: Value -> Value -> Disco IErr Bool
testPredicate p' x = do
  b <- whnfApp p' [x]
  case b of
    VCons 0 [] -> return False
    _          -> return True

--------------------------------------------------
-- Join

primBagUnions :: Type -> Value -> Disco IErr Value
primBagUnions ty bbs = do
  VBag cts <- whnfV bbs
  bs <- mapM (\(b,n) -> (,n) <$> whnfV b) cts
  VBag <$> sortNCount (decideOrdFor ty) [(x, m*n) | (VBag xs, n) <- bs, (x,m) <- xs]

primUnions :: Type -> Value -> Disco IErr Value
primUnions ty s = do
  VBag cts <- whnfV s
  ss <- mapM whnfV (map fst cts)
  valuesToSet ty [ x | VBag xs <- ss, (x,_) <- xs ]

--------------------------------------------------
-- Merge

primMerge :: Type -> Value -> Value -> Value -> Disco IErr Value
primMerge ty m b1 b2 = do
  m' <- whnfV m
  VBag xs <- whnfV b1
  VBag ys <- whnfV b2
  VBag <$> mergeM (mkMergeFun m') (decideOrdFor ty) xs ys

  where
    mkMergeFun m' i j = do
      VNum _ r <- whnfApp m' [VCons 0 [vnum (i%1), vnum (j%1)]]
      return (numerator r)

------------------------------------------------------------
-- Set and bag operations

-- | Compute the size of a set or bag.
ctrSize :: Value -> Disco IErr Value
ctrSize v = do
  VBag xs <- whnfV v
  return $ vnum (fromIntegral $ sum (map snd xs))

-- | Compute the power set/bag of a set/bag.
power :: Type -> Value -> Disco IErr Value
power ty v = do
  VBag xs <- whnfV v
  ys <- sortNCount (decideOrdFor (TyBag ty)) (map (first VBag) (choices xs))
  return $ VBag ys

  where
    choices :: [(Value, Integer)] -> [([(Value, Integer)], Integer)]
    choices [] = [([], 1)]
    choices ((x, n) : xs) = xs' ++ concatMap (\k -> map (cons n (x,k)) xs') [1 .. n]
      where
        xs' = choices xs
    cons n (x,k) (zs, m) = ((x,k):zs , choose n k * m)

-- | Test whether a given value is an element of a bag or set.
bagElem :: Type -> Value -> Value -> Disco IErr Value
bagElem ty x b = do
  VBag xs <- whnfV b
  mkEnum <$> elemOf (map fst xs)

  where
    elemOf [] = return False
    elemOf (y:ys) = do
      eq <- decideEqFor ty x y
      case eq of
        False -> elemOf ys
        True  -> return True

-- | Test whether a given value is an element of a list.
listElem :: Type -> Value -> Value -> Disco IErr Value
listElem ty x xs = do
  xs' <- whnfV xs
  case xs' of
    VCons 0 _      -> return $ mkEnum False
    VCons 1 [y,ys] -> do
      eq <- decideEqFor ty x y
      case eq of
        False -> listElem ty x ys
        True  -> return $ mkEnum True
    v -> error $ "Impossible! Non-list value " ++ show v ++ " in listElem"

------------------------------------------------------------
-- Constant evaluation
------------------------------------------------------------

-- | Reduce an operator application to WHNF.
whnfOp :: Op -> [Value] -> Disco IErr Value

--------------------------------------------------
-- Arithmetic

whnfOp OAdd            = arity2 "+"        $ numOp (+)
whnfOp ONeg            = arity1 "negate"   $ uNumOp negate
whnfOp OSqrt           = arity1 "sqrt"     $ uNumOp integerSqrt
whnfOp OLg             = arity1 "lg"       $ lgOp
whnfOp OFloor          = arity1 "floor"    $ uNumOp floorOp
whnfOp OCeil           = arity1 "ceil"     $ uNumOp ceilOp
whnfOp OAbs            = arity1 "abs"      $ uNumOp abs
whnfOp OMul            = arity2 "*"        $ numOp (*)
whnfOp ODiv            = arity2 "/"        $ numOp' divOp
whnfOp OExp            = arity2 "^"        $ numOp (\m n -> m ^^ numerator n)
whnfOp OMod            = arity2 "mod"      $ numOp' modOp
whnfOp ODivides        = arity2 "divides"  $ numOp' (\m n -> return (mkEnum $ divides m n))

--------------------------------------------------
-- Modular arithmetic for finite types

whnfOp (OMDiv n)       = arity2 "modDiv"   $ modDiv n
whnfOp (OMExp n)       = arity2 "modExp"   $ modExp n
whnfOp (OMDivides n)   = arity2 "modDiv"   $ modDivides n

--------------------------------------------------
-- Number theory

whnfOp OIsPrime        = arity1 "isPrime"   $ fmap primIsPrime . whnfV
whnfOp OFactor         = arity1 "factor"    $ whnfV >=> primFactor

--------------------------------------------------
-- Combinatorics

whnfOp OMultinom       = arity2 "multinom" $ multinomOp
whnfOp OFact           = arity1 "fact"     $ uNumOp' fact
whnfOp OEnum           = arity1 "enum"     $ enumOp
whnfOp OCount          = arity1 "count"    $ countOp

--------------------------------------------------
-- Comparison
whnfOp (OEq ty)        = arity2 "eqOp"     $ eqOp ty
whnfOp (OLt ty)        = arity2 "ltOp"     $ ltOp ty

--------------------------------------------------
-- Container operations

whnfOp (OSize)         = arity1 "ctrSize"  $ ctrSize
whnfOp (OPower ty)     = arity1 "power"    $ power ty
whnfOp (OBagElem ty)   = arity2 "bagElem"  $ bagElem ty
whnfOp (OListElem ty)  = arity2 "listElem" $ listElem ty

--------------------------------------------------
-- Container conversions

whnfOp OBagToSet       = arity1 "bagToSet"  $ whnfV >=> bagToSet
whnfOp OBagToList      = arity1 "bagToList" $ whnfV >=> bagToList
whnfOp OSetToList      = arity1 "setToList" $ whnfV >=> setToList
whnfOp (OListToSet ty) = arity1 "listToSet" $ whnfV >=> listToSet ty
whnfOp (OListToBag ty) = arity1 "listToBag" $ whnfV >=> listToBag ty

whnfOp OBagToCounts    = arity1 "bagCounts" $ primBagCounts
whnfOp (OCountsToBag ty) = arity1 "bagFromCounts" $ primBagFromCounts ty

--------------------------------------------------
-- Map/reduce

whnfOp OMapList        = (arity2 "mapList"    $ primMapList  ) >=> whnfV
whnfOp (OMapBag ty)    = (arity2 "mapBag"     $ primMapBag ty) >=> whnfV
whnfOp (OMapSet ty)    = (arity2 "mapSet"     $ primMapSet ty) >=> whnfV

whnfOp OReduceList     = (arity3 "reduceList" $ primReduceList) >=> whnfV
whnfOp OReduceBag      = (arity3 "reduceBag"  $ primReduceBag ) >=> whnfV

--------------------------------------------------
-- Filter

whnfOp OFilterList     = (arity2 "filterList" $ primFilterList) >=> whnfV
whnfOp OFilterBag      = (arity2 "filterBag"  $ primFilterBag)  >=> whnfV

--------------------------------------------------
-- Join

whnfOp OConcat         = (arity1 "concat"   $ vconcat) >=> whnfV
whnfOp (OBagUnions ty) = arity1 "bagUnions" $ primBagUnions ty
whnfOp (OUnions ty)    = arity1 "unions"    $ primUnions ty

--------------------------------------------------
-- Merge

whnfOp (OMerge ty)     = arity3 "merge"     $ primMerge ty

--------------------------------------------------
-- Ellipsis

whnfOp OForever        = arity1 "forever"   $ ellipsis Forever
whnfOp OUntil          = arity2 "until"     $ ellipsis . Until

--------------------------------------------------
-- Propositions

whnfOp OHolds          = arity1 "holds"     $ whnfV >=> primHolds

--------------------------------------------------
-- Other primitives

<<<<<<< HEAD
whnfOp OCrash          = arity1 "crash"     $ whnfV >=> primCrash
whnfOp OId             = arity1 "id"        $ whnfV
=======
whnfOp OCrash          = arity1 "crash"     $ primCrash
whnfOp OId             = arity1 "id"        $ whnfV

whnfOp OExtendSeq      = arity1 "extendSequence" $ oeisExtend
whnfOp OLookupSeq      = arity1 "lookupSequence" $ oeisLookup
>>>>>>> f6a6c565

--------------------------------------------------
-- Utility functions

-- | Convert an arity-1 function to the right shape to accept a list
--   of arguments; throw an error if the wrong number of arguments are
--   given.
arity1 :: String -> (Value -> Disco IErr Value) -> ([Value] -> Disco IErr Value)
arity1 _ f [v]   = f v
arity1 name _ vs = error $ arityError name vs

-- | Convert an arity-2 function to the right shape to accept a tuple
--   of arguments; throw an error if the wrong number of arguments are
--   given.
arity2 :: String -> (Value -> Value -> Disco IErr Value) -> ([Value] -> Disco IErr Value)
arity2 _ f [VCons 0 [v1,v2]] = f v1 v2
arity2 name _ vs             = error $ arityError name vs

-- | Convert an arity-3 function to the right shape to accept a tuple
--   of arguments; throw an error if the wrong number of arguments are
--   given.
arity3 :: String -> (Value -> Value -> Value -> Disco IErr Value) -> ([Value] -> Disco IErr Value)
arity3 _ f [VCons 0 [v1, VCons 0 [v2,v3]]] = f v1 v2 v3
arity3 name _ vs                           = error $ arityError name vs

-- | Construct an error message for reporting an incorrect arity.
arityError :: String -> [Value] -> String
arityError name vs = error $ "Impossible! Wrong arity (" ++ show vs ++ ") in " ++ name

------------------------------------------------------------
-- Arithmetic
------------------------------------------------------------

-- | Perform a numeric binary operation.
numOp :: (Rational -> Rational -> Rational) -> Value -> Value -> Disco IErr Value
numOp (#) = numOp' (\m n -> return (vnum (m # n)))

-- | A more general version of 'numOp' where the binary operation has
--   a result in the @Disco@ monad (/e.g./ for operations which can throw
--   a division by zero error).
numOp' :: (Rational -> Rational -> Disco IErr Value) -> Value -> Value -> Disco IErr Value
numOp' (#) v1 v2 = do
  VNum d1 m <- whnfV v1    -- If the program type checked this can
  VNum d2 n <- whnfV v2    -- never go wrong.
  res <- m # n
  case res of
    VNum _ r -> return $ VNum (d1 <> d2) r    -- Re-flag any resulting numeric value with
    _        -> return res                    --   the combination of the input flags.

-- | Perform a numeric unary operation.
uNumOp :: (Rational -> Rational) -> Value -> Disco IErr Value
uNumOp f = uNumOp' (return . f)

-- | Perform a numeric unary operation, with the ability to /e.g./
--   throw an error (used for factorial, which can overflow).
uNumOp' :: (Rational -> Disco IErr Rational) -> Value -> Disco IErr Value
uNumOp' f v = do
  VNum d m <- whnfV v
  VNum d <$> f m

-- | For performing modular division within a finite type.
modDiv :: Integer -> Value -> Value -> Disco IErr Value
modDiv n v1 v2 = do
  VNum _ a <- whnfV v1
  VNum _ b <- whnfV v2
  case invertSomeMod (numerator b `modulo` fromInteger n) of
    Just (SomeMod b') -> modOp (a * (getVal b' % 1)) (n % 1)
    Just (InfMod{})   -> error "Impossible! InfMod in modDiv"
    Nothing           -> throwError DivByZero

modDivides :: Integer -> Value -> Value -> Disco IErr Value
modDivides n v1 v2 = do
  VNum _ a <- whnfV v1
  VNum _ b <- whnfV v2
  return $ mkEnum $ divides (toRational (gcd (numerator a) n)) b

-- | For performing modular exponentiation within a finite type.
modExp :: Integer -> Value -> Value -> Disco IErr Value
modExp n v1 v2 = do
  VNum _ r1 <- whnfV v1
  VNum _ r2 <- whnfV v2
  let base = numerator r1 `modulo` fromInteger n
      ma = if (numerator r2 >= 0)
             then Just base
             else invertSomeMod base
      b = abs (numerator r2)
  case ma of
    Nothing -> throwError DivByZero
    Just a  ->
      case powSomeMod a b of
        SomeMod v' -> return $ vnum (getVal v' % 1)
        InfMod {}  -> error "Impossible, got InfMod in modExp"

-- | Perform a count on the number of values for the given type.
countOp :: Value -> Disco IErr Value
countOp (VType ty) = case countType ty of
  Just num -> return $ VCons 1 [vnum (num % 1)]
  Nothing  -> return $ VCons 0 [VCons 0 []]
countOp v = error $ "Impossible! countOp on non-type " ++ show v

-- | Perform an enumeration of the values of a given type.
enumOp :: Value -> Disco IErr Value
enumOp (VType ty) = case countType ty of
  Just _  -> toDiscoList (enumerate ty)
  Nothing -> throwError $ InfiniteTy ty
enumOp v = error $ "Impossible! enumOp on non-type " ++ show v

-- | Perform a square root operation. If the program typechecks,
--   then the argument and output will really be Naturals
integerSqrt :: Rational -> Rational
integerSqrt n = integerSqrt' (fromIntegral (numerator n)) % 1

-- | implementation of `integerSqrt'` taken from the Haskell wiki:
--   https://wiki.haskell.org/Generic_number_type#squareRoot
integerSqrt' :: Integer -> Integer
integerSqrt' 0 = 0
integerSqrt' 1 = 1
integerSqrt' n =
  let twopows = iterate (^!2) 2
      (lowerRoot, lowerN) =
        last $ takeWhile ((n>=) . snd) $ zip (1:twopows) twopows
      newtonStep x = div (x + div n x) 2
      iters = iterate newtonStep (integerSqrt' (div n lowerN ) * lowerRoot)
      isRoot r = r^!2 <= n && n < (r+1)^!2
  in  head $ dropWhile (not . isRoot) iters

-- this operator is used for `integerSqrt'`
(^!) :: Num a => a -> Int -> a
(^!) x n = x^n

floorOp :: Rational -> Rational
floorOp n = (floor n) % 1

ceilOp :: Rational -> Rational
ceilOp n  = (ceiling n) % 1

-- | Perform a base-2 logarithmic operation
lgOp :: Value -> Disco IErr Value
lgOp v = do
  VNum _ m <- whnfV v
  lgOp' m

lgOp' :: Rational -> Disco IErr Value
lgOp' 0 = throwError LgOfZero
lgOp' n = return $ vnum (toInteger (integerLog2 (numerator n)) % 1)

-- | Perform a division. Throw a division by zero error if the second
--   argument is 0.
divOp :: Rational -> Rational -> Disco IErr Value
divOp _ 0 = throwError DivByZero
divOp m n = return $ vnum (m / n)

-- | Perform a mod operation; throw division by zero error if the
--   second argument is zero.  Although this function takes two
--   'Rational' arguments, note that if the disco program typechecks
--   then the arguments must in fact be integers.
modOp :: Rational -> Rational -> Disco IErr Value
modOp m n
  | n == 0    = throwError DivByZero
  | otherwise = return $ vnum ((numerator m `mod` numerator n) % 1)
                -- This is safe since if the program typechecks, mod will only ever be
                -- called on integral things.

-- | Test whether one number divides another.
divides :: Rational -> Rational -> Bool
divides 0 0 = True
divides 0 _ = False
divides x y = denominator (y / x) == 1

-- | Multinomial coefficient.  The first argument is a number, the
--   second is a list.
multinomOp :: Value -> Value -> Disco IErr Value
multinomOp v1 v2 = do
  VNum _ n <- whnfV v1
  ks       <- rnfV  v2
  return . vnum $ multinomial (numerator n) (asList ks) % 1
  where
    asList :: Value -> [Integer]
    asList (VCons 0 _)              = []
    asList (VCons 1 [VNum _ k, ks]) = numerator k : asList ks
    asList v                        = error $ "multinomOp.asList " ++ show v

    multinomial :: Integer -> [Integer] -> Integer
    multinomial _ []     = 1
    multinomial n (k:ks)
      | k > n     = 0
      | otherwise = choose n k * multinomial (n-k) ks

-- | Factorial.  The argument will always be a natural number.
fact :: Rational -> Disco IErr Rational
fact (numerator -> n)
  | n > fromIntegral (maxBound :: Int) = throwError Overflow
  | otherwise = return $ factorial (fromIntegral n) % 1

-- | Semantics of the @$isPrime@ prim: a relatively fast test for
--   primality using the 'isPrime' function from @arithmoi@ (trial
--   division + Baille-PSW).
primIsPrime :: Value -> Value
primIsPrime (VNum _ (numerator -> n)) = mkEnum (isPrime n)
primIsPrime _                         = error "impossible!  primIsPrime on non-VNum"

-- | Semantics of the @$factor@ prim: turn a natural number into its
--   bag of prime factors.  Crash if called on 0, which does not have
--   a prime factorization.
primFactor :: Value -> Disco IErr Value
primFactor (VNum d (numerator -> n)) =
  case n of
    0 -> throwError (Crash "0 has no prime factorization!")
    _ -> return . VBag $ map ((VNum d . (%1) . unPrime) *** fromIntegral) (factorise n)
primFactor _                         = error "impossible! primFactor on non-VNum"

-- | Semantics of the @$crash@ prim, which crashes with a
--   user-supplied message.
primCrash :: Value -> Disco IErr Value
primCrash v = do
  s <- valueToString v
  throwError (Crash s)

-- | Convert a Disco value representing a list of characters into a
--   Haskell 'String'.
valueToString :: Value -> Disco IErr String
valueToString = fmap toString . rnfV
  where
    toString (VCons 0 _)              = ""
    toString (VCons 1 [VNum _ c, cs]) = chr (fromIntegral $ numerator c) : toString cs
    toString _ = "Impossible: valueToString.toString, non-list"

------------------------------------------------------------
-- Propositions
------------------------------------------------------------

primHolds :: Value -> Disco IErr Value
primHolds v@(VCons _ _) = return v
primHolds v             = error $ "holds for " ++ show v ++ " unimplemented"

------------------------------------------------------------
-- Equality testing
------------------------------------------------------------

-- | Test two expressions for equality at the given type.
eqOp :: Type -> Value -> Value -> Disco IErr Value
eqOp ty v1 v2 = mkEnum <$> decideEqFor ty v1 v2

-- | Lazily decide equality of two values at the given type.
decideEqFor :: Type -> Value -> Value -> Disco IErr Bool

-- To decide equality at a pair type:
decideEqFor (ty1 :*: ty2) v1 v2 = do

  -- First, reduce both values to WHNF, which will produce pairs.
  VCons 0 [v11, v12] <- whnfV v1
  VCons 0 [v21, v22] <- whnfV v2

  -- Now decide equality of the first components.
  b1 <- decideEqFor ty1 v11 v21
  case b1 of
    -- If they are not equal, we know the pairs are not equal, so
    -- return False immediately without looking at the second
    -- components.
    False -> return False

    -- Otherwise, decide equality of the second components.
    True  -> decideEqFor ty2 v12 v22

-- To decide equality at a sum type:
decideEqFor (ty1 :+: ty2) v1 v2 = do

  -- Reduce both values to WHNF, which will produce constructors
  -- (either inl or inr) with one argument.
  VCons i1 [v1'] <- whnfV v1
  VCons i2 [v2'] <- whnfV v2

  -- Check whether the constructors are the same.
  case i1 == i2 of
    -- If not, the values are not equal.
    False -> return False
    -- If so, decide equality for the contained values at whichever
    -- type is appropriate.
    True  -> decideEqFor ([ty1, ty2] !! i1) v1' v2'

-- To decide equality at an arrow type, (ty1 -> ty2):
decideEqFor (ty1 :->: ty2) v1 v2 = do

  -- Reduce both values to WHNF, which should produce closures (or
  -- @VFun@s).
  clos1 <- whnfV v1
  clos2 <- whnfV v2

  --  all the values of type ty1.
  let ty1s = enumerate ty1

  -- Try evaluating the functions on each value and check whether they
  -- agree.
  decideEqForClosures ty2 clos1 clos2 ty1s

-- To decide equality at a list type, [elTy]:
decideEqFor (TyList elTy) v1 v2 = do
  -- Reduce both values to WHNF; will be either nil with no arguments
  -- or cons with two.
  VCons c1 l1 <- whnfV v1
  VCons c2 l2 <- whnfV v2

  case (c1,c2) of
    (0,0) -> return True      -- Both are nil.
    (1,1) -> do               -- Both are cons.

      -- Check head equality.
      heq <- decideEqFor elTy (l1 !! 0) (l2 !! 0)
      case heq of

        -- If heads are unequal, so are lists.
        False -> return False
        -- Otherwise, check tails for equality.
        True  -> decideEqFor (TyList elTy) (l1 !! 1) (l2 !! 1)

    -- Different constructors => unequal.
    _     -> return False

decideEqFor (TySet ty) v1 v2 = do
  VBag xs <- whnfV v1
  VBag ys <- whnfV v2
  bagEquality ty xs ys

decideEqFor (TyBag ty) v1 v2 = do
  VBag xs <- whnfV v1
  VBag ys <- whnfV v2
  bagEquality ty xs ys

-- For any other type (Void, Unit, Bool, N, Z, Q), we can just decide
-- by looking at the values reduced to WHNF.
decideEqFor _ v1 v2 = primValEq <$> whnfV v1 <*> whnfV v2


bagEquality :: Type -> [(Value, Integer)] -> [(Value, Integer)] -> Disco IErr Bool
bagEquality _ [] [] = return True
bagEquality _ [] _ = return False
bagEquality _ _ [] = return False
bagEquality ty ((x,n1):xs) ((y,n2):ys) = do
  eq <- (n1 == n2 &&) <$> decideEqFor ty x y
  case eq of
    False -> return False
    True  -> bagEquality ty xs ys


-- TODO: can the functions built by 'enumerate' be more efficient if
-- enumerate builds *both* a list and a bijection to a prefix of the
-- naturals?  Currently, the functions output by (enumerate (_ :->: _))
-- take linear time in the size of the input to evaluate since they
-- have to do a lookup in an association list.  Does this even matter?

-- | Enumerate all the values of a given (finite) type.  If the type
--   has a linear order then the values are output in sorted order,
--   that is, @v@ comes before @w@ in the list output by @enumerate@
--   if and only if @v < w@.  This function will never be called on an
--   infinite type, since type checking ensures that equality or
--   comparison testing will only be done in cases where a finite
--   enumeration is required.
enumerate :: Type -> [Value]

-- There are zero, one, and two values of types Void, Unit, and Bool respectively.
enumerate TyVoid           = []
enumerate TyUnit           = [VCons 0 []]
enumerate TyBool           = [VCons 0 [], VCons 1 []]

-- enumerate (TyFin n)        = map (vnum . (%1)) [0..(n-1)]

-- To enumerate a pair type, take the Cartesian product of enumerations.
enumerate (ty1 :*: ty2) = [VCons 0 [x, y] | x <- enumerate ty1, y <- enumerate ty2]

-- To enumerate a sum type, enumerate all the lefts followed by all the rights.
enumerate (ty1 :+: ty2)  =
  map (VCons 0 . (:[])) (enumerate ty1) ++
  map (VCons 1 . (:[])) (enumerate ty2)

-- To enumerate an arrow type @ty1 -> ty2@, enumerate all values of
-- @ty1@ and @ty2@, then create all possible @|ty1|@-length lists of
-- values from the enumeration of @ty2@, and make a function by
-- zipping each one together with the values of @ty1@.
enumerate (ty1 :->: ty2)
  | isEmptyTy ty1 = [VFun $ \_ -> error "void!!"]
  | isEmptyTy ty2 = []
  | otherwise     =  map mkFun (sequence (vs2 <$ vs1))
  where
    vs1 = enumerate ty1
    vs2 = enumerate ty2

    -- The actual function works by looking up the input value in an
    -- association list.
    mkFun :: [Value] -> Value
    mkFun outs
      = VFun $ \v -> snd . fromJust' v . find (decideEqForRnf ty1 v . fst) $ zip vs1 outs

    -- A custom version of fromJust' so we get a better error message
    -- just in case it ever happens
    fromJust' _ (Just x) = x
    fromJust' v Nothing  = error $ "Impossible! fromJust in enumerate: " ++ show v

enumerate (TyList _ty) = [VCons 0 []]
  -- Right now, the only way for this to typecheck is if @ty@ is
  -- empty.  Perhaps in the future we'll allow 'enumerate' to work on
  -- countably infinite types, in which case we would need to change
  -- this.

enumerate _ = []   -- The only way other cases can happen at the
                   -- moment is in evaluating something like enumerate
                   -- (Nat * Void), in which case it doesn't matter if
                   -- we give back an empty list for Nat.

-- | Decide equality for two values at a given type, when we already
--   know the values are in RNF.  This means the result doesn't need
--   to be in the @Disco@ monad, because no evaluation needs to happen.
decideEqForRnf :: Type -> Value -> Value -> Bool
decideEqForRnf (ty1 :*: ty2) (VCons 0 [v11, v12]) (VCons 0 [v21, v22])
  = decideEqForRnf ty1 v11 v21 && decideEqForRnf ty2 v12 v22
decideEqForRnf (ty1 :+: ty2) (VCons i1 [v1']) (VCons i2 [v2'])
  = i1 == i2 && decideEqForRnf ([ty1, ty2] !! i1) v1' v2'
decideEqForRnf (ty1 :->: ty2) (VFun f1) (VFun f2)
  = all (\v -> decideEqForRnf ty2 (f1 v) (f2 v)) (enumerate ty1)
decideEqForRnf _ v1 v2 = primValEq v1 v2

-- | @decideEqForClosures ty f1 f2 vs@ lazily decides whether the given
--   functions @f1@ and @f2@ produce the same output (of type @ty@) on
--   all inputs in @vs@.
decideEqForClosures :: Type -> Value -> Value -> [Value] -> Disco IErr Bool
decideEqForClosures ty2 clos1 clos2 = go
  where

    -- If we made it through all the values without finding one on
    -- which the functions disagree, then they are equal.
    go []     = return True

    go (v:vs) = do

      -- Apply the closures to v
      r1 <- whnfApp clos1 [v]
      r2 <- whnfApp clos2 [v]

      -- Decide whether the results are equal
      b  <- decideEqFor ty2 r1 r2

      case b of
        -- If the results are not equal, immediately return False
        -- without considering other inputs.
        False -> return False

        -- Otherwise, continue checking the rest of the inputs.
        True  -> go vs

-- | Decide whether two values of a primitive type (Void, Unit, Bool,
--   N, Z, Q, Zn) are equal.
primValEq :: Value -> Value -> Bool
primValEq (VCons i []) (VCons j []) = i == j
primValEq (VNum _ n1)  (VNum _ n2)  = n1 == n2
primValEq v1 v2                     = error $ "primValEq on non-primitive values " ++ show v1 ++ " and " ++ show v2

------------------------------------------------------------
-- Comparison testing
------------------------------------------------------------

-- | Test two expressions to see whether the first is less than the
--   second at the given type.
ltOp :: Type -> Value -> Value -> Disco IErr Value
ltOp ty v1 v2 = (mkEnum . (==LT)) <$> decideOrdFor ty v1 v2

-- | Lazily decide the ordering of two values at the given type.
decideOrdFor :: Type -> Value -> Value -> Disco IErr Ordering

-- To decide the ordering of two pairs:
decideOrdFor (ty1 :*: ty2) v1 v2 = do

  -- Reduce both pairs to WHNF
  VCons 0 [v11, v12] <- whnfV v1
  VCons 0 [v21, v22] <- whnfV v2

  -- Decide the ordering of the first pair components.
  o1 <- decideOrdFor ty1 v11 v21
  case o1 of
    -- Pairs are ordered lexicographically, so if the first components
    -- are equal, then we decide the ordering for the second
    -- components
    EQ -> decideOrdFor ty2 v12 v22

    -- Otherwise we just return the ordering without looking at the
    -- second components
    _  -> return o1

-- To decide the ordering for two sum injections:
decideOrdFor (ty1 :+: ty2) v1 v2 = do

  -- Reduce to WHNF
  VCons i1 [v1'] <- whnfV v1
  VCons i2 [v2'] <- whnfV v2

  -- Compare the constructors
  case compare i1 i2 of
    -- Only compare the contents if the constructors are equal
    EQ -> decideOrdFor ([ty1, ty2] !! i1) v1' v2'

    -- Otherwise return the ordering of the constructors
    o  -> return o

-- To decide the ordering for two functions:
decideOrdFor (ty1 :->: ty2) v1 v2 = do

  -- Reduce both to WHNF
  clos1 <- whnfV v1
  clos2 <- whnfV v2

  -- Enumerate the values of the input type, and then order the
  -- functions by applying them both to each value in the enumeration
  -- in turn, returning the ordering on the first value where the
  -- functions differ.
  let ty1s = enumerate ty1
  decideOrdForClosures ty2 clos1 clos2 ty1s

-- To decide the ordering for two lists:
decideOrdFor (TyList ty) v1 v2 = do

  -- Reduce both to WHNF
  l1 <- whnfV v1
  l2 <- whnfV v2

  -- Lexicographic ordering
  case (l1, l2) of
    (VCons 0 _, VCons 0 _) -> return EQ   -- Both empty list
    (VCons 0 _, VCons 1 _) -> return LT   -- Empty < cons
    (VCons 1 _, VCons 0 _) -> return GT   -- Cons > empty
    (VCons 1 [x1, l1'], VCons 1 [x2, l2']) -> do
      o <- decideOrdFor ty x1 x2
      case o of
        EQ -> decideOrdFor (TyList ty) l1' l2'
        _  -> return o
    _ -> error $ "Impossible! decideOrdFor " ++ show (TyList ty, v1, v2)

-- To decide the ordering for two sets:
decideOrdFor (TySet ty) v1 v2 = do
  VBag xs <- whnfV v1
  VBag ys <- whnfV v2
  bagComparison ty xs ys

-- Deciding the ordering for two bags is the same.
decideOrdFor (TyBag ty) v1 v2 = do
  VBag xs <- whnfV v1
  VBag ys <- whnfV v2
  bagComparison ty xs ys

-- Otherwise we can compare the values primitively, without looking at
-- the type.
decideOrdFor _ v1 v2 = primValOrd <$> whnfV v1 <*> whnfV v2

-- Helper function which decides the order for two sets or bags.
bagComparison :: Type -> [(Value, Integer)] -> [(Value, Integer)] -> Disco IErr Ordering
bagComparison _ [] [] = return EQ
bagComparison _ _ [] = return GT
bagComparison _ [] _ = return LT
bagComparison ty ((x,xn):xs) ((y,yn):ys) = do
  o <- decideOrdFor ty x y
  case (o, compare xn yn) of
    (EQ, EQ)   -> bagComparison ty xs ys
    (EQ, o2)   -> return o2
    (other, _) -> return other

-- | Compare two functions lazily.  Functions are ordered
--   lexicographically, if we think of a function @f : ty1 -> ty2@ as
--   a tuple of @ty2@ values indexed by the ordered list of all @ty1@
--   values.
--
--   Specifically, @decideOrdForClosures ty2 c1 c2 vs@, given two
--   closures @c1@ and @c2@ of type @ty1 -> ty2@, and an enumeration
--   @vs@ of values of type @ty1@, applies the closures to each
--   subsequent value in @vs@ until the first one where the outputs
--   differ; the ordering of those outputs is immediately returned
--   without evaluating the functions on any further values in @vs@.
--   Returns @EQ@ if the functions are equal on all values in @vs@.
decideOrdForClosures :: Type -> Value -> Value -> [Value] -> Disco IErr Ordering
decideOrdForClosures ty2 clos1 clos2 = go
  where

    -- If there are no more input values to compare on, the functions
    -- are equal.
    go []     = return EQ
    go (v:vs) = do

      -- Apply both functions to the value v.
      r1 <- whnfApp clos1 [v]
      r2 <- whnfApp clos2 [v]

      -- Check the ordering of the results at the output type.
      o  <- decideOrdFor ty2 r1 r2
      case o of

        -- If the functions agree on v, then keep comparing on the
        -- rest of the values.
        EQ -> go vs

        -- Otherwise return the ordering of their outputs.
        _  -> return o

-- | Decide the ordering of two values of a primitive type (Void,
--   Unit, Bool, N, Z, Q).
primValOrd :: Value -> Value -> Ordering
primValOrd (VCons i []) (VCons j []) = compare i j
primValOrd (VNum _ n1)  (VNum _ n2)  = compare n1 n2
primValOrd v1           v2
  = error $ "primValOrd: impossible! (got " ++ show v1 ++ ", " ++ show v2 ++ ")"


------------------------------------------------------------
-- OEIS
------------------------------------------------------------

-- | Looks up a sequence of integers in OEIS.
--   Returns 'left()' if the sequence is unknown in OEIS,
--   otherwise 'right "https://oeis.org/<oeis_sequence_id>"'
oeisLookup :: Value -> Disco IErr Value
oeisLookup v = do
    vs <- fromDiscoList v
    let hvs = toHaskellList vs
    case lookupSequence hvs of
      Just result -> parseResult result
      Nothing     -> return leftUnit
  where
    parseResult r = do
          let seqNum = getCatalogNum $ catalogNums r
          l <- toDiscoList $ toVal ("https://oeis.org/" ++ seqNum)
          return $ VCons 1 [l] -- right "https://oeis.org/foo"
    getCatalogNum []    = error "No catalog info"
    getCatalogNum (n:_) = n
    toVal = map (\c -> vnum (toInteger (ord c) % 1))
    leftUnit = VCons 0 [VCons 0 []]

-- | Extends a Disco integer list with data from a known OEIS sequence.
--   Returns a list of integers upon success, otherwise the original list (unmodified).
oeisExtend :: Value -> Disco IErr Value
oeisExtend v = do
    vs <- fromDiscoList v
    let xs = toHaskellList vs
    let newseq = extendSequence xs
    toDiscoList $ map (vnum . (%1)) newseq

-- | Convert a Disco integer list to a Haskell list
toHaskellList :: [Value] -> [Integer]
toHaskellList [] = []
toHaskellList xs = map fromVNum xs
                   where
                      fromVNum (VNum _ x) = fromIntegral $ numerator x
                      fromVNum v          = error $ "Impossible!  fromVNum on " ++ show v<|MERGE_RESOLUTION|>--- conflicted
+++ resolved
@@ -915,16 +915,11 @@
 --------------------------------------------------
 -- Other primitives
 
-<<<<<<< HEAD
-whnfOp OCrash          = arity1 "crash"     $ whnfV >=> primCrash
-whnfOp OId             = arity1 "id"        $ whnfV
-=======
 whnfOp OCrash          = arity1 "crash"     $ primCrash
 whnfOp OId             = arity1 "id"        $ whnfV
 
 whnfOp OExtendSeq      = arity1 "extendSequence" $ oeisExtend
 whnfOp OLookupSeq      = arity1 "lookupSequence" $ oeisLookup
->>>>>>> f6a6c565
 
 --------------------------------------------------
 -- Utility functions
