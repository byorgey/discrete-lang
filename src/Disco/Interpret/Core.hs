{-# LANGUAGE DataKinds                #-}
{-# LANGUAGE FlexibleContexts         #-}
{-# LANGUAGE LambdaCase               #-}
{-# LANGUAGE NondecreasingIndentation #-}
{-# LANGUAGE RankNTypes               #-}
{-# LANGUAGE TupleSections            #-}
{-# LANGUAGE TypeApplications         #-}
{-# LANGUAGE ViewPatterns             #-}

-----------------------------------------------------------------------------
-- |
-- Module      :  Disco.Interpret.Core
-- Copyright   :  disco team and contributors
-- Maintainer  :  byorgey@gmail.com
--
-- SPDX-License-Identifier: BSD-3-Clause
--
-- A big-step interpreter for the desugared, untyped Disco core
-- language.
--
-----------------------------------------------------------------------------

module Disco.Interpret.Core
       (
         -- * Evaluation
         loadDefs
       , vnum
       , mkEnum

         -- ** Full reduction
       , rnf, rnfV

         -- ** Weak head reduction
       , whnf, whnfV

         -- * Container utilities
       , valuesToBag, valuesToSet, valuesToMap, mapToSet

         -- * Property testing
       , testProperty

         -- * Equality testing and enumeration
       , eqOp, primValEq
       , decideEqFor, decideEqForRnf, decideEqForClosures

         -- * Comparison testing
       , ltOp, primValOrd, decideOrdFor, decideOrdForClosures

         -- * Lists

       , toDiscoList
       , vfoldr, vappend, vconcat, vmap

         -- * Converting graphs to manipulable Haskell objects
       , graphSummary

       )
       where

import           Capability.Error
import           Capability.State
import           Control.Arrow                           ((***))
import           Control.Lens                            ((.~))
import           Control.Monad                           (filterM, (>=>))
import           Data.Bifunctor                          (first, second)
import           Data.Char
import           Data.Coerce                             (coerce)
import           Data.IntMap.Lazy                        ((!))
import qualified Data.IntMap.Lazy                        as IntMap
import qualified Data.Map                                as M
import           Data.Ratio

import           Unbound.Generics.LocallyNameless
import           Unbound.Generics.LocallyNameless.Unsafe (unsafeUnbind)

import           Math.Combinatorics.Exact.Binomial       (choose)
import           Math.Combinatorics.Exact.Factorial      (factorial)

import           Math.NumberTheory.Moduli.Class          (SomeMod (..), getVal,
                                                          invertSomeMod, modulo,
                                                          powSomeMod)
import           Math.NumberTheory.Primes                (factorise, unPrime)
import           Math.NumberTheory.Primes.Testing        (isPrime)

import           Disco.AST.Core
import           Disco.AST.Surface                       (Ellipsis (..),
                                                          fromTelescope)
import           Disco.Capability
import           Disco.Context
import           Disco.Enumerate
import           Disco.Eval
import           Disco.Property
import           Disco.Types
import           Disco.Value

import           Math.OEIS                               (catalogNums,
                                                          extendSequence,
                                                          lookupSequence)

import           Algebra.Graph                           (Graph (Connect, Empty, Overlay, Vertex),
                                                          foldg)
import qualified Algebra.Graph.AdjacencyMap              as AdjMap


------------------------------------------------------------
-- Evaluation
------------------------------------------------------------

-- | Load a top-level environment of (potentially recursive)
--   core language definitions into memory.
loadDefs :: Has '[Rd "env", Sc "nextloc", St "mem", St "top"] m => Ctx Core Core -> m ()
loadDefs cenv = do

  -- Clear out any leftover memory.
  put @"mem" IntMap.empty

  -- Take the environment mapping names to definitions, and turn
  -- each one into an indirection to a thunk stored in memory.
  env <- traverse mkValue cenv

  -- Top-level definitions are allowed to be recursive, so each
  -- one of those thunks should actually have the environment
  -- 'env' as its environment, so all the top-level definitions
  -- can mutually refer to each other.
  --
  -- For now we know that the only things we have stored in memory
  -- are the thunks we just made, so just iterate through them and
  -- replace their environments.
  modify @"mem" $ IntMap.map (replaceThunkEnv env)

  -- Finally, set the top-level environment to the one we just
  -- created.
  modify @"top" (topEnv .~ env)

  where
    replaceThunkEnv e (Cell (VThunk c _) b) = Cell (VThunk c e) b
    replaceThunkEnv _ c                     = c


-- | A convenience function for creating a default @VNum@ value with a
--   default (@Fractional@) flag.
vnum :: Rational -> Value
vnum = VNum mempty

-- | Turn any instance of @Enum@ into a @Value@, by creating a
--   constructor with an index corresponding to the enum value.
mkEnum :: Enum e => e -> Value
mkEnum e = VCons (fromEnum e) []

--------------------------------------------------
-- Reduced normal form
--------------------------------------------------

-- | Evaluate a @Core@ expression to reduced normal form, i.e. keep
--   reducing under constructors as much as possible.  In practice,
--   all this function actually does is turn the @Core@ expression
--   into a thunk and then call 'rnfV'.
rnf :: MonadDisco m => Core -> m Value
rnf c = whnf c >>= rnfV

-- | Reduce a value to reduced normal form, i.e. keep reducing under
--   constructors as much as possible.
rnfV :: MonadDisco m => Value -> m Value

-- The value is a constructor: keep the constructor and recursively
-- reduce all its contents.
rnfV (VCons i vs) = VCons i <$> mapM rnfV vs

-- If the value is a thunk (i.e. unevaluated expression), a delayed
-- computation, or an indirection (i.e. a pointer to a value), reduce
-- it one step using 'whnfV' and then recursively continue reducing
-- the result.
rnfV v@VThunk{}   = whnfV v >>= rnfV
rnfV v@VDelay{}   = whnfV v >>= rnfV
rnfV v@VIndir{}   = whnfV v >>= rnfV

-- Otherwise, the value is already in reduced normal form (for
-- example, it could be a number or a function).
rnfV v            = return v

--------------------------------------------------
-- Weak head normal form (WHNF)
--------------------------------------------------

-- | Reduce a value to weak head normal form, that is, reduce it just
--   enough to find out what its top-level constructor is.
whnfV :: MonadDisco m => Value -> m Value

-- If the value is a thunk, use its stored environment and evaluate
-- the expression to WHNF.
whnfV (VThunk c e)          = withEnv e $ whnf c

-- If it is a delayed computation, we can't delay any longer: run it
-- in its stored environment and reduce the result to WHNF.
whnfV (VDelay imv _ e)      = withEnv e imv >>= whnfV

-- If it is an indirection, call 'whnfIndir' which will look up the
-- value it points to, reduce it, and store the result so it won't
-- have to be re-evaluated the next time loc is referenced.
whnfV (VIndir loc)          = whnfIndir loc

-- If it is a cons, all well and good, it is already in WHNF---but at
-- the same time make sure that any subparts are either simple
-- constants or are turned into indirections to new memory cells.
-- This way, when the subparts are eventually evaluated, the new
-- memory cells can be updated with their result.
whnfV (VCons i vs)          = VCons i <$> mapM mkSimple vs

-- Arity 0 functions can be boiled down to their core values
whnfV (VConst op)
  | opArity op == 0 = whnfOp op []

-- Otherwise, the value is already in WHNF (it is a number, a
-- function, or a constructor).
whnfV v                     = return v


-- | Reduce the value stored at the given location to WHNF.  We need a
--   special function for this, because in addition to returning the
--   reduced value, we also update the memory location to contain it.
--   That way if anything else refers to the same location, it will
--   not need to be re-evaluated later.
whnfIndir :: MonadDisco m => Loc -> m Value
whnfIndir loc = do
  m <- get @"mem"                   -- Get the memory map
  let c = m ! loc                   -- Look up the given location and reduce it to WHNF
  case c of
    Cell v True  -> return v        -- Already evaluated, just return it
    Cell v False -> do
      v' <- whnfV v                               -- Needs to be reduced
      modify @"mem" $ IntMap.insert loc (Cell v' True)  -- Update memory with the reduced value
      return v'                                   -- Finally, return the value.


-- | Reduce a Core expression to weak head normal form.  This is where
--   the real work of interpreting happens.  Most rules are
--   uninteresting except for function application and case.
whnf :: MonadDisco m => Core -> m Value

------------------------------------------------------------
-- Boring cases (variables, constants, constructors, lambdas)

-- To reduce a variable, look it up in the environment and reduce the
-- result.
whnf (CVar x) = do
  e <- getEnv
  case M.lookup (coerce x) e of
    Just v  -> whnfV v
    Nothing -> error $ "Impossible! Unbound variable while interpreting: " ++ show x
      -- We should never encounter an unbound variable at this stage
      -- if the program already typechecked.

-- Function constants don't reduce in and of themselves. Map & Graph's empty constructors are exceptions because they have arity 0
whnf (CConst x)       = return $ VConst x

-- A constructor is already in WHNF, so just turn its contents into
-- thunks to be evaluated later when they are demanded.
whnf (CCons i cs)   = VCons i <$> mapM mkValue cs

-- A number is in WHNF, just turn it into a VNum.
whnf (CNum d n)     = return $ VNum d n

-- A lambda abstraction is already in WHNF; just package it up as a
-- closure with the current environment.
whnf (CAbs b)       = VClos b <$> getEnv

-- Type constants don't reduce.
whnf (CType ty)     = return $ VType ty

------------------------------------------------------------
-- Interesting cases! (application, case)

-- To reduce an application:
whnf (CApp c cs)    = do

  -- First reduce the function to WHNF...
  v <- whnf c

  -- Then either reduce each argument or turn it into a thunk,
  -- depending on the specified strictness.
  vs <- mapM (uncurry whnfArg) cs

  -- Finally, call 'whnfApp' to do the actual application.
  whnfApp v vs

-- See 'whnfCase' for case reduction logic.
whnf (CCase bs)     = whnfCase bs

-- Reduce under a test frame.
whnf (CTest vars c) = whnfTest (TestVars vars) c

------------------------------------------------------------
-- Function application
------------------------------------------------------------

-- | Turn a function argument into a Value according to its given
--   strictness: via 'whnf' if Strict, and as a 'Thunk' if not.
whnfArg :: MonadDisco m => Strictness -> Core -> m Value
whnfArg Strict = whnf
whnfArg Lazy   = mkValue

-- | Find the arity of a function-like thing.  Note that the input
--   must already be in WHNF.
funArity :: Value -> Int
funArity (VClos b _) = length (fst (unsafeUnbind b))
funArity (VPAp f vs) = funArity f - length vs
funArity (VConst op) = opArity op
funArity (VFun _)    = 1
funArity v           = error $ "Impossible! funArity on " ++ show v

-- | Reduce an application to weak head normal form (WHNF).
--   Precondition: the head of the application has already been
--   reduced to WHNF (which means it must be a closure (@VClos@), an
--   embedded Haskell function (@VFun@), a partial application
--   (@VPAp@), or a function constant (@VConst@)).
--
--   Note, however, that the arguments may or may not be reduced.
whnfApp :: MonadDisco m => Value -> [Value] -> m Value

-- A partial application is waiting for more arguments, so feed it the
-- additional arguments and call whnfApp again.
whnfApp (VPAp f vs1) vs2 = whnfApp f (vs1 ++ vs2)

-- Otherwise, decide what to do based on the arity of f and the number
-- of arguments supplied:
whnfApp f vs =
  case compare k (length vs) of

      -- Exactly the right number of arguments: call whnfAppExact.
      EQ -> whnfAppExact f vs

      -- More arguments than parameters: peel off the right number of
      -- arguments to pass, evaluate the exact application, and then
      -- apply the result to the remaining arguments.
      LT -> do
        let (vs1, vs2) = splitAt k vs
        f2 <- whnfAppExact f vs1
        whnfApp f2 vs2

      -- Fewer arguments than parameters: pack up the arguments so far
      -- in a partial application awaiting more.
      GT -> return $ VPAp f vs
  where
    k = funArity f

-- | Apply a function-thing (must be reduced to WHNF, either VClos,
--   VFun, or VConst) to a list of exactly the right number of
--   arguments.
whnfAppExact :: MonadDisco m => Value -> [Value] -> m Value
whnfAppExact (VClos b e) vs  =
  lunbind b $ \(xs,t) -> withEnv e $ extends @"env" (M.fromList $ zip xs vs) $ whnf t
whnfAppExact (VFun f)    [v] = rnfV v >>= \v' -> whnfV (f v')
whnfAppExact (VFun _)    vs  =
  error $ "Impossible! whnfAppExact with " ++ show (length vs) ++ " arguments to a VFun"
whnfAppExact (VConst op) vs  = whnfOp op vs
whnfAppExact v _ = error $ "Impossible! whnfAppExact on non-function " ++ show v

------------------------------------------------------------
-- Case analysis
------------------------------------------------------------

-- | Reduce a case expression to weak head normal form.
whnfCase :: MonadDisco m => [CBranch] -> m Value
whnfCase []     = throw @"err" NonExhaustive
whnfCase (b:bs) = do
  lunbind b $ \(gs, t) -> do
  res <- checkGuards (fromTelescope gs)
  case res of
    Nothing -> whnfCase bs
    Just e' -> extends @"env" e' $ whnf t

-- | Check a chain of guards on one branch of a case.  Returns
--   @Nothing@ if the guards fail to match, or a resulting environment
--   of bindings if they do match.
checkGuards :: MonadDisco m => [(Embed Core, CPattern)] -> m (Maybe Env)
checkGuards [] = ok
checkGuards ((unembed -> c, p) : gs) = do
  v <- mkValue c
  res <- match v p
  case res of
    Nothing -> return Nothing
    Just e  -> extends @"env" e (fmap (M.union e) <$> checkGuards gs)

-- | Match a value against a pattern, returning an environment of
--   bindings if the match succeeds.
match :: MonadDisco m => Value -> CPattern -> m (Maybe Env)
match v (CPVar x)     = return $ Just (M.singleton (coerce x) v)
match _ CPWild        = ok
match v (CPCons i xs) = do
  VCons j vs <- whnfV v
  if i == j then return (Just . M.fromList $ zip xs vs) else noMatch
match v (CPNat n)     = do
  VNum _ m <- whnfV v
  if m == n % 1 then ok else noMatch
match v (CPFrac x y) = do
  VNum _ r <- whnfV v
  return . Just . M.fromList $ [ (x, vnum (numerator   r % 1))
                               , (y, vnum (denominator r % 1))
                               ]

-- | Convenience function: successfully match with no bindings.
ok :: Applicative f => f (Maybe Env)
ok = pure $ Just M.empty

-- | Convenience function: fail to match.
noMatch :: Applicative f => f (Maybe Env)
noMatch = pure Nothing

------------------------------------------------------------
-- Lists
------------------------------------------------------------

--------------------------------------------------
-- Utilities


-- | Convert a Haskell list of Values into a Value representing a
--   disco list.
toDiscoList :: MonadDisco m => [Value] -> m Value
toDiscoList []       = return $ VCons 0 []
toDiscoList (x : xs) = do
  xv  <- mkSimple x
  xsv <- mkSimple =<< delay (toDiscoList xs)
  return $ VCons 1 [xv, xsv]


-- | Convert a Value representing a disco list into a Haskell list of
--   Values.  Strict in the spine of the list.
fromDiscoList :: MonadDisco m => Value -> m [Value]
fromDiscoList v =
  whnfV v >>= \case
    VCons 0 _       -> return []
    VCons 1 [x, xs] -> (x:) <$> fromDiscoList xs
    v'              -> error $ "Impossible!  fromDiscoList on non-list value " ++ show v'

-- | A lazy foldr on lists represented as 'Value's.  The entire
--   function is wrapped in a call to 'delay', so it does not actually
--   reduce the list argument to whnf until (potentially) forced by a
--   call to 'whnf' later.  That is, executing the resulting @Disco
--   Value@ just results in a 'VDelay'; forcing that @VDelay@ with
--   'whnf' will then cause the foldr to actually start executing.
vfoldr :: MonadDisco m => (forall m'. MonadDisco m' => Value -> Value -> m' Value) -> Value -> Value -> m Value
vfoldr f z xs = delay' [z,xs] $ do
  xs' <- whnfV xs
  case xs' of
    VCons 0 []      -> return z
    VCons 1 [vh,vt] -> do
      r <- vfoldr f z vt
      f vh r
    _               -> error $ "Impossible! Got " ++ show xs' ++ " in vfoldr"

-- | Lazy append on 'Value' lists, implemented via 'vfoldr'.
vappend :: MonadDisco m => Value -> Value -> m Value
vappend xs ys = vfoldr (\h t -> return $ VCons 1 [h,t]) ys xs

-- | Lazy concat on 'Value' lists, implemented via 'vfoldr'.
vconcat :: MonadDisco m => Value -> m Value
vconcat = vfoldr vappend (VCons 0 [])

-- | Lazy map on 'Value' lists, implemented via 'vfoldr'.
vmap :: MonadDisco m => (forall m'. MonadDisco m' => Value -> m' Value) -> Value -> m Value
vmap f = vfoldr (\h t -> f h >>= \h' -> return $ VCons 1 [h', t]) (VCons 0 [])

--------------------------------------------------
-- Polynomial sequences [a,b,c,d .. e]

-- Note, in order to reduce an ellipsis with an end value to WHNF we
-- have to evaluate ALL the elements first, because of examples like
--
--   [1, 3, 5, 7 .. 0] = []
--
-- The above example shows that we can't just lazily output the first
-- few elements and deal with the ellipsis when we get to it.  We have
-- to evaluate all the elements even to know whether the list is empty
-- or not.
--
-- However, when the end value is omitted, the resulting list will
-- always begin with the listed values before the '..', so we can
-- output them lazily, and evaluate them only when we need them to
-- compute the rest of the values.

ellipsis :: MonadDisco m => Ellipsis Value -> Value -> m Value
ellipsis ell xs = do
  vs  <- mapM whnfV =<< fromDiscoList xs
  end <- traverse whnfV ell
  let (ds,rs)   = unzip (map fromVNum vs)
      (d, end') = traverse fromVNum end
  toDiscoList . map (VNum (mconcat ds <> d)) $ enumEllipsis rs end'
  where
    fromVNum (VNum d r) = (d,r)
    fromVNum v          = error $ "Impossible!  fromVNum on " ++ show v

enumEllipsis :: (Enum a, Num a, Ord a) => [a] -> Ellipsis a -> [a]
enumEllipsis [] _          = error "Impossible! Disco.Interpret.Core.enumEllipsis []"
enumEllipsis [x] Forever   = [x ..]
enumEllipsis [x] (Until y)
  | x <= y    = [x .. y]
  | otherwise = [x, pred x .. y]
enumEllipsis xs Forever    = babbage xs
enumEllipsis xs (Until y)
  | d > 0     = takeWhile (<= y) nums
  | d < 0     = takeWhile (>= y) nums
  | otherwise = nums
  where
    d    = constdiff xs
    nums = babbage xs

-- | Extend a sequence infinitely by interpolating it as a polynomial
--   sequence, via forward differences.  Essentially the same
--   algorithm used by Babbage's famous Difference Engine.
babbage :: Num a => [a] -> [a]
babbage []     = []
babbage [x]    = repeat x
babbage (x:xs) = scanl (+) x (babbage (diff (x:xs)))

-- | Compute the forward difference of the given sequence, that is,
--   differences of consecutive pairs of elements.
diff :: Num a => [a] -> [a]
diff xs = zipWith (-) (tail xs) xs

-- | Take forward differences until the result is constant, and return
--   the constant.  The sign of the constant difference tells us the
--   limiting behavior of the sequence.
constdiff :: (Eq a, Num a) => [a] -> a
constdiff [] = error "Impossible! Disco.Interpret.Core.constdiff []"
constdiff (x:xs)
  | all (==x) xs = x
  | otherwise    = constdiff (diff (x:xs))

------------------------------------------------------------
-- Containers
------------------------------------------------------------

--------------------------------------------------
-- Normalizing bags/sets

-- | Given a list of disco values, sort and collate them into a list
--   pairing each unique value with its count.  Used to
--   construct/normalize bags and sets.
countValues :: MonadDisco m => Type -> [Value] -> m [(Value, Integer)]
countValues ty = sortNCount (decideOrdFor ty) . map (,1)

-- | Normalize a list of values where each value is paired with a
--   count, but there could be duplicate values.  This function uses
--   merge sort to sort the values according to the given comparison
--   function, adding the counts of multiple instances of the same
--   value.
sortNCount :: Monad m => (a -> a -> m Ordering) -> [(a,Integer)] -> m [(a, Integer)]
sortNCount _ []  = return []
sortNCount _ [x] = return [x]
sortNCount f xs  = do
  fstSorted <- sortNCount f firstHalf
  sndSorted <- sortNCount f secondHalf
  merge (+) f fstSorted sndSorted
  where
    (firstHalf, secondHalf) = splitAt n xs
    n = length xs `div` 2

-- | Convert a list of values to a bag.
valuesToBag :: MonadDisco m => Type -> [Value] -> m Value
valuesToBag ty = fmap VBag . countValues ty

-- | Convert a list of values to a set.
valuesToSet :: MonadDisco m => Type -> [Value] -> m Value
valuesToSet ty = fmap (VBag . map (second (const 1))) . countValues ty

-- | Convert a list of pairs of values to a map. Note that key values should be Simple
valuesToMap :: MonadDisco m => [Value] -> m Value
valuesToMap l = VMap . M.fromList <$> mapM simpleKey l
  where
    simpleKey (VCons 0 [k,v]) = (,v) <$> toSimpleValue k
    simpleKey v'              = error $ "unexpected value " ++ show v' ++ " in simpleKey"

-- | Generic function for merging two sorted, count-annotated lists of
--   type @[(a,Integer)]@ a la merge sort, using the given comparison
--   function, and using the provided count combining function to
--   decide what count to assign to each element of the output.  For
--   example, @(+)@ corresponds to bag union; @min@ corresponds to
--   intersection; and so on.
merge :: Monad m
      => (Integer -> Integer -> Integer)   -- ^ Function for combining counts
      -> (a -> a -> m Ordering)            -- ^ Comparison function
      -> [(a, Integer)] -> [(a, Integer)] -> m [(a, Integer)]
merge g = mergeM (\x y -> return (g x y))

mergeM :: Monad m
       => (Integer -> Integer -> m Integer)   -- ^ Function for combining counts
       -> (a -> a -> m Ordering)              -- ^ Comparison function
       -> [(a, Integer)] -> [(a, Integer)] -> m [(a, Integer)]
mergeM g cmp = go
  where
    go [] []         = return []
    go [] ((y,n):ys) = mergeCons y 0 n =<< go [] ys
    go ((x,n):xs) [] = mergeCons x n 0 =<< go xs []
    go ((x,n1):xs) ((y,n2): ys) = do
      o <- cmp x y
      case o of
        LT -> mergeCons x n1 0  =<< go xs ((y,n2):ys)
        EQ -> mergeCons x n1 n2 =<< go xs ys
        GT -> mergeCons y 0 n2  =<< go ((x,n1):xs) ys

    mergeCons a m1 m2 zs = do
      i <- g m1 m2
      case i of
        0 -> return zs
        n -> return ((a,n):zs)

--------------------------------------------------
-- Conversion

-- | Convert a set to a (sorted) list.
setToList :: MonadDisco m => Value -> m Value
setToList s = do
  VBag xs <- whnfV s
  toDiscoList . map fst $ xs

-- | Convert a bag to a set, by setting the count of every element
--   to 1.
bagToSet :: MonadDisco m => Value -> m Value
bagToSet b = do
  VBag xs <- whnfV b
  return $ VBag (map (\(v,_) -> (v,1)) xs)

-- | Convert a bag to a list, duplicating any elements with a count
--   greater than 1.
bagToList :: MonadDisco m => Value -> m Value
bagToList b = do
  VBag xs <- whnfV b
  toDiscoList . concatMap (uncurry (flip (replicate . fromIntegral))) $ xs
    -- XXX could be more efficient if we add some sharing? so
    -- replicated values will only be evaluated once

-- | Convert a list to a set, sorting the values and removing
--   duplicates.  Takes the type of the elements as an additional
--   argument, since it needs to know how to order them.
listToSet :: MonadDisco m => Type -> Value -> m Value
listToSet ty v = do
  vs <- fromDiscoList v
  vcs <- countValues ty vs
  return . VBag $ (map . fmap) (const 1) vcs

-- | Convert a list to a bag, sorting and counting the values. Takes
--   the type of the elements as an additional argument, since it
--   needs to know how to order them.
listToBag :: MonadDisco m => Type -> Value -> m Value
listToBag ty v = do
  vs <- fromDiscoList v
  VBag <$> countValues ty vs

-- | Convert a map to a set of pairs.
mapToSet :: MonadDisco m => Type -> Type -> Value -> m Value
mapToSet tyk tyv (VMap val) = do
  vcs <- countValues (tyk :*: tyv) . map (\(k,v) -> VCons 0 [fromSimpleValue k,v]) $ M.toList val
  return $ VBag $ (map . fmap) (const 1) vcs
mapToSet _ _ v' = error $ "unexpected value " ++ show v' ++ " in mapToSet"

-- | Convert a set of pairs to a map.
setToMap :: MonadDisco m => Value -> m Value
setToMap (VBag cs) = do
  let kvs = map fst cs
  kvs' <- mapM (whnfV >=> \case { VCons 0 [k, v] -> (,v) <$> toSimpleValue k }) kvs
  return . VMap . M.fromList $ kvs'
setToMap v' = error $ "unexpected value " ++ show v' ++ " in setToMap"

-- | Convert a bag to a set of pairs, with each element paired with
--   its count.
primBagCounts :: MonadDisco m => Value -> m Value
primBagCounts b = do
  VBag cs <- whnfV b
  return $ VBag (map (\(x,n) -> (VCons 0 [x, vnum (n%1)], 1)) cs)

-- | Take a set of pairs consisting of values paired with a natural
--   number count, and convert to a bag.  Note the counts need not be
--   positive, and the elements need not be distinct.
primBagFromCounts :: MonadDisco m => Type -> Value -> m Value
primBagFromCounts ty b = do
  VBag cs <- whnfV b
  cs' <- mapM getCount cs
  VBag <$> sortNCount (decideOrdFor ty) cs'

  where
    getCount (cnt, k) = do
      VCons 0 [x,nv] <- whnfV cnt
      VNum _ n <- whnfV nv
      return (x, numerator n * k)

--------------------------------------------------
-- Map

-- | Map a function over a list.
primEachList :: MonadDisco m => Value -> Value -> m Value
primEachList f xs = do
  f' <- whnfV f
  vmap (\v -> whnfApp f' [v]) xs

-- | Map a function over a bag.  The type argument is the /output/
--   type of the function.
primEachBag :: MonadDisco m => Type -> Value -> Value -> m Value
primEachBag ty f xs = do
  f'       <- whnfV f
  VBag cts <- whnfV xs
  cts' <- mapM (\(v,n) -> (,n) <$> whnfApp f' [v]) cts
  VBag <$> sortNCount (decideOrdFor ty) cts'

-- | Map a function over a bag.  The type argument is the /output/
--   type of the function.
primEachSet :: MonadDisco m => Type -> Value -> Value -> m Value
primEachSet ty f xs = do
  f'       <- whnfV f
  VBag cts <- whnfV xs
  cts' <- mapM (\(v,n) -> (,n) <$> whnfApp f' [v]) cts
  VBag . map (second (const 1)) <$> sortNCount (decideOrdFor ty) cts'

--------------------------------------------------
-- Reduce

-- | Reduce a list according to a given combining function and base
--   case value.
primReduceList :: MonadDisco m => Value -> Value -> Value -> m Value
primReduceList f z xs = do
  f' <- whnfV f
  vfoldr (\a b -> whnfApp f' [VCons 0 [a,b]]) z xs

-- | Reduce a bag (or set) according to a given combining function and
--   base case value.
primReduceBag :: MonadDisco m => Value -> Value -> Value -> m Value
primReduceBag f z b = do
  f' <- whnfV f
  VBag cts <- whnfV b
  xs <- toDiscoList $ concatMap (\(x,n) -> replicate (fromIntegral n) x) cts
  vfoldr (\a r -> whnfApp f' [VCons 0 [a,r]]) z xs

  -- XXX this is super inefficient! (1) should have some sharing so
  -- replicated elements of bag aren't recomputed; (2) shouldn't have
  -- to go via toDiscoList -> vfoldr, just do a monadic fold directly
  -- in Haskell

--------------------------------------------------
-- Filter

-- | Filter a list according to a given predicate.
primFilterList :: MonadDisco m => Value -> Value -> m Value
primFilterList p xs = do
  p' <- whnfV p
  vfoldr (filterOne p') (VCons 0 []) xs

  where
    filterOne :: MonadDisco m => Value -> Value -> Value -> m Value
    filterOne p' a as = do
      b <- testPredicate p' a
      if b then return $ VCons 1 [a, as] else return as

-- | Filter a bag (or set) according to a given predicate.
primFilterBag :: MonadDisco m => Value -> Value -> m Value
primFilterBag p b = do
  p' <- whnfV p
  VBag cs <- whnfV b
  VBag <$> filterM (testPredicate p' . fst) cs

testPredicate :: MonadDisco m => Value -> Value -> m Bool
testPredicate p' x = do
  b <- whnfApp p' [x]
  case b of
    VCons 0 [] -> return False
    _          -> return True

--------------------------------------------------
-- Join

primBagUnions :: MonadDisco m => Type -> Value -> m Value
primBagUnions ty bbs = do
  VBag cts <- whnfV bbs
  bs <- mapM (\(b,n) -> (,n) <$> whnfV b) cts
  VBag <$> sortNCount (decideOrdFor ty) [(x, m*n) | (VBag xs, n) <- bs, (x,m) <- xs]

primUnions :: MonadDisco m => Type -> Value -> m Value
primUnions ty s = do
  VBag cts <- whnfV s
  ss <- mapM (whnfV . fst) cts
  valuesToSet ty [ x | VBag xs <- ss, (x,_) <- xs ]

--------------------------------------------------
-- Merge

primMerge :: MonadDisco m => Type -> Value -> Value -> Value -> m Value
primMerge ty m b1 b2 = do
  m' <- whnfV m
  VBag xs <- whnfV b1
  VBag ys <- whnfV b2
  VBag <$> mergeM (mkMergeFun m') (decideOrdFor ty) xs ys

  where
    mkMergeFun m' i j = do
      VNum _ r <- whnfApp m' [VCons 0 [vnum (i%1), vnum (j%1)]]
      return (numerator r)

------------------------------------------------------------
-- Set and bag operations

-- | Compute the size of a set or bag.
ctrSize :: MonadDisco m => Value -> m Value
ctrSize v = do
  VBag xs <- whnfV v
  return $ vnum (fromIntegral $ sum (map snd xs))

-- | Compute the power set/bag of a set/bag.
power :: MonadDisco m => Type -> Value -> m Value
power ty v = do
  VBag xs <- whnfV v
  ys <- sortNCount (decideOrdFor (TyBag ty)) (map (first VBag) (choices xs))
  return $ VBag ys

  where
    choices :: [(Value, Integer)] -> [([(Value, Integer)], Integer)]
    choices [] = [([], 1)]
    choices ((x, n) : xs) = xs' ++ concatMap (\k -> map (cons n (x,k)) xs') [1 .. n]
      where
        xs' = choices xs
    cons n (x,k) (zs, m) = ((x,k):zs , choose n k * m)

-- | Test whether a given value is an element of a bag or set.
bagElem :: MonadDisco m => Type -> Value -> Value -> m Value
bagElem ty x b = do
  VBag xs <- whnfV b
  mkEnum <$> elemOf (map fst xs)

  where
    elemOf [] = return False
    elemOf (y:ys) = do
      eq <- decideEqFor ty x y
      if eq then return True else elemOf ys

-- | Test whether a given value is an element of a list.
listElem :: MonadDisco m => Type -> Value -> Value -> m Value
listElem ty x xs = do
  xs' <- whnfV xs
  case xs' of
    VCons 0 _      -> return $ mkEnum False
    VCons 1 [y,ys] -> do
      eq <- decideEqFor ty x y
      if eq then return $ mkEnum True else listElem ty x ys
    v -> error $ "Impossible! Non-list value " ++ show v ++ " in listElem"

------------------------------------------------------------
-- Constant evaluation
------------------------------------------------------------

-- | Reduce an operator application to WHNF.
whnfOp :: MonadDisco m => Op -> [Value] -> m Value

--------------------------------------------------
-- Arithmetic

whnfOp OAdd            = arity2 "+"        $ numOp (+)
whnfOp ONeg            = arity1 "negate"   $ uNumOp negate
whnfOp OSqrt           = arity1 "sqrt"     $ uNumOp integerSqrt
whnfOp OFloor          = arity1 "floor"    $ uNumOp floorOp
whnfOp OCeil           = arity1 "ceil"     $ uNumOp ceilOp
whnfOp OAbs            = arity1 "abs"      $ uNumOp abs
whnfOp OMul            = arity2 "*"        $ numOp (*)
whnfOp ODiv            = arity2 "/"        $ numOp' divOp
whnfOp OExp            = arity2 "^"        $ numOp (\m n -> m ^^ numerator n)
whnfOp OMod            = arity2 "mod"      $ numOp' modOp
whnfOp ODivides        = arity2 "divides"  $ numOp' (\m n -> return (mkEnum $ divides m n))

--------------------------------------------------
-- Modular arithmetic for finite types

whnfOp (OMDiv n)       = arity2 "modDiv"   $ modDiv n
whnfOp (OMExp n)       = arity2 "modExp"   $ modExp n
whnfOp (OMDivides n)   = arity2 "modDiv"   $ modDivides n

--------------------------------------------------
-- Number theory

whnfOp OIsPrime        = arity1 "isPrime"   $ fmap primIsPrime . whnfV
whnfOp OFactor         = arity1 "factor"    $ whnfV >=> primFactor

--------------------------------------------------
-- Combinatorics

whnfOp OMultinom       = arity2 "multinom" multinomOp
whnfOp OFact           = arity1 "fact"     $ uNumOp' fact
whnfOp OEnum           = arity1 "enum"     enumOp
whnfOp OCount          = arity1 "count"    countOp

--------------------------------------------------
-- Graphs

whnfOp OSummary         = arity1 "graphSummary"  graphSummary
whnfOp (OEmptyGraph ty) = arity0 "emptyGraph"    $ newGraph ty Empty
whnfOp (OVertex ty)     = arity1 "graphVertex"   $ whnfV >=> toSimpleValue >=> graphVertex ty
whnfOp (OOverlay ty)    = arity2 "graphOverlay"  $ graphOverlay ty
whnfOp (OConnect ty)    = arity2 "graphConnect"  $ graphConnect ty

--------------------------------------------------
-- Maps

whnfOp OEmptyMap       = arity0 "emptyMap"  $ return (VMap M.empty)
whnfOp OInsert         = arity3 "mapInsert" mapInsert
whnfOp OLookup         = arity2 "mapLookup" mapLookup

--------------------------------------------------
-- Comparison
whnfOp (OEq ty)        = arity2 "eqOp"     $ eqOp ty
whnfOp (OLt ty)        = arity2 "ltOp"     $ ltOp ty

--------------------------------------------------
-- Container operations

whnfOp OSize           = arity1 "ctrSize" ctrSize
whnfOp (OPower ty)     = arity1 "power"    $ power ty
whnfOp (OBagElem ty)   = arity2 "bagElem"  $ bagElem ty
whnfOp (OListElem ty)  = arity2 "listElem" $ listElem ty

--------------------------------------------------
-- Container conversions

whnfOp OBagToSet       = arity1 "bagToSet"  $ whnfV >=> bagToSet
whnfOp OBagToList      = arity1 "bagToList" $ whnfV >=> bagToList
whnfOp OSetToList      = arity1 "setToList" $ whnfV >=> setToList
whnfOp (OListToSet ty) = arity1 "listToSet" $ whnfV >=> listToSet ty
whnfOp (OListToBag ty) = arity1 "listToBag" $ whnfV >=> listToBag ty

whnfOp OBagToCounts    = arity1 "bagCounts" primBagCounts
whnfOp (OCountsToBag ty) = arity1 "bagFromCounts" $ primBagFromCounts ty

whnfOp (OMapToSet tyK tyV) = arity1 "mapToSet" $ whnfV >=> mapToSet tyK tyV
whnfOp OSetToMap           = arity1 "map"      $ whnfV >=> setToMap

--------------------------------------------------
-- Each/reduce

whnfOp OEachList        = arity2 "eachList"  primEachList >=> whnfV
whnfOp (OEachBag ty)    = arity2 "eachBag" (primEachBag ty) >=> whnfV
whnfOp (OEachSet ty)    = arity2 "eachSet" (primEachSet ty) >=> whnfV

whnfOp OReduceList     = arity3 "reduceList" primReduceList >=> whnfV
whnfOp OReduceBag      = arity3 "reduceBag"  primReduceBag >=> whnfV

--------------------------------------------------
-- Filter

whnfOp OFilterList     = arity2 "filterList" primFilterList >=> whnfV
whnfOp OFilterBag      = arity2 "filterBag"  primFilterBag  >=> whnfV

--------------------------------------------------
-- Join

whnfOp OConcat         = arity1 "concat"   vconcat >=> whnfV
whnfOp (OBagUnions ty) = arity1 "bagUnions" $ primBagUnions ty
whnfOp (OUnions ty)    = arity1 "unions"    $ primUnions ty

--------------------------------------------------
-- Merge

whnfOp (OMerge ty)     = arity3 "merge"     $ primMerge ty

--------------------------------------------------
-- Ellipsis

whnfOp OForever        = arity1 "forever"   $ ellipsis Forever
whnfOp OUntil          = arity2 "until"     $ ellipsis . Until

--------------------------------------------------
-- Propositions

whnfOp (OExists tys)   = arity1 "exists"    $ (primExists tys <$>) . whnfV
whnfOp (OForall tys)   = arity1 "forall"    $ (primForall tys <$>) . whnfV
whnfOp OHolds          = arity1 "holds"     $ whnfV >=> primHolds
whnfOp ONotProp        = arity1 "notProp"   $ whnfV >=> primNotProp
whnfOp (OShouldEq ty)  = arity2 "shouldEq"  $ shouldEqOp ty

--------------------------------------------------
-- Other primitives

whnfOp OCrash          = arity1 "crash"     primCrash
whnfOp OId             = arity1 "id"        whnfV

whnfOp OExtendSeq      = arity1 "extendSequence" oeisExtend
whnfOp OLookupSeq      = arity1 "lookupSequence" oeisLookup

--------------------------------------------------
-- Utility functions

-- | Convert a constant ("arity-0 function") to the right shape to
--   accept a list of arguments; throw an error if the wrong number of
--   arguments are given.
arity0 :: String -> r -> [Value] -> r
arity0 _    x [] = x
arity0 name _ vs = error $ arityError name vs

-- | Convert an arity-1 function to the right shape to accept a list
--   of arguments; throw an error if the wrong number of arguments are
--   given.
arity1 :: String -> (Value -> r) -> ([Value] -> r)
arity1 _ f [v]   = f v
arity1 name _ vs = error $ arityError name vs

-- | Convert an arity-2 function to the right shape to accept a tuple
--   of arguments; throw an error if the wrong number of arguments are
--   given.
arity2 :: String -> (Value -> Value -> r) -> ([Value] -> r)
arity2 _ f [VCons 0 [v1,v2]] = f v1 v2
arity2 name _ vs             = error $ arityError name vs

-- | Convert an arity-3 function to the right shape to accept a tuple
--   of arguments; throw an error if the wrong number of arguments are
--   given.
arity3 :: String -> (Value -> Value -> Value -> r) -> ([Value] -> r)
arity3 _ f [VCons 0 [v1, VCons 0 [v2,v3]]] = f v1 v2 v3
arity3 name _ vs                           = error $ arityError name vs

-- | Construct an error message for reporting an incorrect arity.
arityError :: String -> [Value] -> String
arityError name vs = error $ "Impossible! Wrong arity (" ++ show vs ++ ") in " ++ name

------------------------------------------------------------
-- Arithmetic
------------------------------------------------------------

-- | Perform a numeric binary operation.
numOp :: MonadDisco m => (Rational -> Rational -> Rational) -> Value -> Value -> m Value
numOp (#) = numOp' (\m n -> return (vnum (m # n)))

-- | A more general version of 'numOp' where the binary operation has
--   a result in the @Disco@ monad (/e.g./ for operations which can throw
--   a division by zero error).
numOp' :: MonadDisco m => (Rational -> Rational -> m Value) -> Value -> Value -> m Value
numOp' (#) v1 v2 = do
  VNum d1 m <- whnfV v1    -- If the program type checked this can
  VNum d2 n <- whnfV v2    -- never go wrong.
  res <- m # n
  case res of
    VNum _ r -> return $ VNum (d1 <> d2) r    -- Re-flag any resulting numeric value with
    _        -> return res                    --   the combination of the input flags.

-- | Perform a numeric unary operation.
uNumOp :: MonadDisco m => (Rational -> Rational) -> Value -> m Value
uNumOp f = uNumOp' (return . f)

-- | Perform a numeric unary operation, with the ability to /e.g./
--   throw an error (used for factorial, which can overflow).
uNumOp' :: MonadDisco m => (Rational -> m Rational) -> Value -> m Value
uNumOp' f v = do
  VNum d m <- whnfV v
  VNum d <$> f m

-- | For performing modular division within a finite type.
modDiv :: MonadDisco m => Integer -> Value -> Value -> m Value
modDiv n v1 v2 = do
  VNum _ a <- whnfV v1
  VNum _ b <- whnfV v2
  case invertSomeMod (numerator b `modulo` fromInteger n) of
    Just (SomeMod b') -> modOp (a * (getVal b' % 1)) (n % 1)
    Just InfMod{}     -> error "Impossible! InfMod in modDiv"
    Nothing           -> throw @"err" DivByZero

modDivides :: MonadDisco m => Integer -> Value -> Value -> m Value
modDivides n v1 v2 = do
  VNum _ a <- whnfV v1
  VNum _ b <- whnfV v2
  return $ mkEnum $ divides (toRational (gcd (numerator a) n)) b

-- | For performing modular exponentiation within a finite type.
modExp :: MonadDisco m => Integer -> Value -> Value -> m Value
modExp n v1 v2 = do
  VNum _ r1 <- whnfV v1
  VNum _ r2 <- whnfV v2
  let base = numerator r1 `modulo` fromInteger n
      ma = if numerator r2 >= 0
             then Just base
             else invertSomeMod base
      b = abs (numerator r2)
  case ma of
    Nothing -> throw @"err" DivByZero
    Just a  ->
      case powSomeMod a b of
        SomeMod v' -> return $ vnum (getVal v' % 1)
        InfMod {}  -> error "Impossible, got InfMod in modExp"

-- | Perform a count on the number of values for the given type.
countOp :: MonadDisco m => Value -> m Value
countOp (VType ty) = case countType ty of
  Just num -> return $ VCons 1 [vnum (num % 1)]
  Nothing  -> return $ VCons 0 [VCons 0 []]
countOp v = error $ "Impossible! countOp on non-type " ++ show v

-- | Perform an enumeration of the values of a given type.
<<<<<<< HEAD
enumOp :: MonadDisco m => Value -> m Value
enumOp (VType ty)
  | isFiniteTy ty = toDiscoList (enumerateType ty)
  | otherwise     = throw @"err" $ InfiniteTy ty
=======
enumOp :: Value -> Disco IErr Value
enumOp (VType ty) = toDiscoList (enumerateType ty)
>>>>>>> 07665b36
enumOp v = error $ "Impossible! enumOp on non-type " ++ show v

-- | Perform a square root operation. If the program typechecks,
--   then the argument and output will really be Naturals
integerSqrt :: Rational -> Rational
integerSqrt n = integerSqrt' (fromIntegral (numerator n)) % 1

-- | implementation of `integerSqrt'` taken from the Haskell wiki:
--   https://wiki.haskell.org/Generic_number_type#squareRoot
integerSqrt' :: Integer -> Integer
integerSqrt' 0 = 0
integerSqrt' 1 = 1
integerSqrt' n =
  let twopows = iterate (^!2) 2
      (lowerRoot, lowerN) =
        last $ takeWhile ((n>=) . snd) $ zip (1:twopows) twopows
      newtonStep x = div (x + div n x) 2
      iters = iterate newtonStep (integerSqrt' (div n lowerN ) * lowerRoot)
      isRoot r = r^!2 <= n && n < (r+1)^!2
  in  head $ dropWhile (not . isRoot) iters

-- this operator is used for `integerSqrt'`
(^!) :: Num a => a -> Int -> a
(^!) x n = x^n

floorOp :: Rational -> Rational
floorOp n = floor n % 1

ceilOp :: Rational -> Rational
ceilOp n  = ceiling n % 1

-- | Perform a division. Throw a division by zero error if the second
--   argument is 0.
divOp :: Has '[Th "err"] m => Rational -> Rational -> m Value
divOp _ 0 = throw @"err" DivByZero
divOp m n = return $ vnum (m / n)

-- | Perform a mod operation; throw division by zero error if the
--   second argument is zero.  Although this function takes two
--   'Rational' arguments, note that if the disco program typechecks
--   then the arguments must in fact be integers.
modOp :: Has '[Th "err"] m => Rational -> Rational -> m Value
modOp m n
  | n == 0    = throw @"err" DivByZero
  | otherwise = return $ vnum ((numerator m `mod` numerator n) % 1)
                -- This is safe since if the program typechecks, mod will only ever be
                -- called on integral things.

-- | Test whether one number divides another.
divides :: Rational -> Rational -> Bool
divides 0 0 = True
divides 0 _ = False
divides x y = denominator (y / x) == 1

-- | Multinomial coefficient.  The first argument is a number, the
--   second is a list.
multinomOp :: MonadDisco m => Value -> Value -> m Value
multinomOp v1 v2 = do
  VNum _ n <- whnfV v1
  ks       <- rnfV  v2
  return . vnum $ multinomial (numerator n) (asList ks) % 1
  where
    asList :: Value -> [Integer]
    asList (VCons 0 _)              = []
    asList (VCons 1 [VNum _ k, ks]) = numerator k : asList ks
    asList v                        = error $ "multinomOp.asList " ++ show v

    multinomial :: Integer -> [Integer] -> Integer
    multinomial _ []     = 1
    multinomial n (k:ks)
      | k > n     = 0
      | otherwise = choose n k * multinomial (n-k) ks

-- | Factorial.  The argument will always be a natural number.
fact :: Has '[Th "err"] m => Rational -> m Rational
fact (numerator -> n)
  | n > fromIntegral (maxBound :: Int) = throw @"err" Overflow
  | otherwise = return $ factorial (fromIntegral n) % 1

-- | Semantics of the @$isPrime@ prim: a relatively fast test for
--   primality using the 'isPrime' function from @arithmoi@ (trial
--   division + Baille-PSW).
primIsPrime :: Value -> Value
primIsPrime (VNum _ (numerator -> n)) = mkEnum (isPrime n)
primIsPrime _                         = error "impossible!  primIsPrime on non-VNum"

-- | Semantics of the @$factor@ prim: turn a natural number into its
--   bag of prime factors.  Crash if called on 0, which does not have
--   a prime factorization.
primFactor :: Has '[Th "err"] m => Value -> m Value
primFactor (VNum d (numerator -> n)) =
  case n of
    0 -> throw @"err" (Crash "0 has no prime factorization!")
    _ -> return . VBag $ map ((VNum d . (%1) . unPrime) *** fromIntegral) (factorise n)
primFactor _                         = error "impossible! primFactor on non-VNum"

-- | Semantics of the @$crash@ prim, which crashes with a
--   user-supplied message.
primCrash :: MonadDisco m => Value -> m Value
primCrash v = do
  s <- valueToString v
  throw @"err" (Crash s)

-- | Convert a Disco value representing a list of characters into a
--   Haskell 'String'.
valueToString :: MonadDisco m => Value -> m String
valueToString = fmap toString . rnfV
  where
    toString (VCons 0 _)              = ""
    toString (VCons 1 [VNum _ c, cs]) = chr (fromIntegral $ numerator c) : toString cs
    toString _ = "Impossible: valueToString.toString, non-list"

------------------------------------------------------------
-- Propositions
------------------------------------------------------------

-- ~~~~ Note [Counterexample reporting & test frames]
--
-- When a property test fails underneath a forall quantifier (or
-- succeeds under an exists), we may need to report the values of
-- the quantified variables to the user, via the `TestEnv` on the
-- `TestResult` of the proposition.
--
-- The regular evaluator environment doesn't have what we need,
-- which is (1) which variables should be reported, (2) their
-- types (without which we can't hope to print their values), and
-- (3) their original names as written by the user, before any
-- alpha renaming that the compiler may have done.
--
-- It would be a pain to keep track of this and make it available
-- at every program point where a prop might fail (including via
-- throwing an exception), so we don't. Instead every TestResult
-- initially has an empty TestEnv, and information on reportable
-- variables is added as that result bubbles up through enclosing
-- CTest expressions.
--
-- The compilation pipeline maintains the invariant that every
-- quantifier body will contain a CTest naming its pattern-bound
-- variables, directly inside the various lambdas and cases that
-- actually bind them. So we never have to worry about attaching
-- counterexample information except in `whnfTest`. We also don't
-- have to worry about a reportable variable being shadowed or
-- not yet bound at the site of an error or test failure, as long
-- as things are alright at the CTest frame that encloses it.

-- | Convert a @Value@ to a @ValProp@, embedding booleans if necessary.
ensureProp :: Monad m => Value -> m ValProp
ensureProp (VProp p)    = return p
ensureProp (VCons 0 []) = return $ VPDone (TestResult False TestBool emptyTestEnv)
ensureProp (VCons 1 []) = return $ VPDone (TestResult True TestBool emptyTestEnv)
ensureProp _            = error "ensureProp: non-prop value"

failTestOnError :: Has '[Ct "err"] m => m ValProp -> m ValProp
failTestOnError m = catch @"err" m $ \e ->
  return $ VPDone (TestResult False (TestRuntimeError e) emptyTestEnv)

-- | Normalize under a test frame, augmenting the reported prop
--   with the frame's variables.
whnfTest :: MonadDisco m => TestVars -> Core -> m Value
whnfTest vs c = do
  result <- failTestOnError (ensureProp =<< whnf c)
  e' <- getTestEnv vs
  return . VProp $ extendPropEnv e' result

primExists :: [Type] -> Value -> Value
primExists tys v = VProp (VPSearch SMExists tys v emptyTestEnv)

primForall :: [Type] -> Value -> Value
primForall tys v = VProp (VPSearch SMForall tys v emptyTestEnv)

-- | Assert the equality of two values.
shouldEqOp :: MonadDisco m => Type -> Value -> Value -> m Value
shouldEqOp t x y = toProp <$> decideEqFor t x y
  where
    toProp b = VProp (VPDone (TestResult b (TestEqual t x y) emptyTestEnv))

-- | Convert a prop to a boolean by dropping its evidence.
primHolds :: MonadDisco m => Value -> m Value
primHolds v = resultToBool =<< testProperty Exhaustive v
  where
    resultToBool :: Has '[Th "err"] m => TestResult -> m Value
    resultToBool (TestResult _ (TestRuntimeError e) _) = throw @"err" e
    resultToBool (TestResult b _ _) = return $ VCons (fromEnum b) []

-- | Invert a prop, keeping its evidence or its suspended search.
primNotProp :: MonadDisco m => Value -> m Value
primNotProp v = ensureProp v >>= \case
  VPDone r            -> return $ VProp $ VPDone $ invertPropResult r
  VPSearch sm tys p e -> return $ VProp $ VPSearch (invertMotive sm) tys p e

-- | Test whether a property holds on generated examples.
testProperty :: MonadDisco m => SearchType -> Value -> m TestResult
testProperty initialSt v = whnfV v >>= ensureProp >>= checkProp
  where
    checkProp :: MonadDisco m => ValProp -> m TestResult
    checkProp (VPDone r)            = return r
    checkProp (VPSearch sm tys f e) =
      extendResultEnv e <$> (generateSamples initialSt vals >>= go)
      where
        vals = enumTypes tys
        (SearchMotive (whenFound, wantsSuccess)) = sm

        go :: MonadDisco m => ([[Value]], SearchType) -> m TestResult
        go ([], st)   = return $ TestResult (not whenFound) (TestNotFound st) emptyTestEnv
        go (x:xs, st) = do
          prop <- ensureProp =<< whnfApp f x
          case prop of
            VPDone r    -> continue st xs r
            VPSearch {} -> checkProp prop >>= continue st xs

        continue :: MonadDisco m => SearchType -> [[Value]] -> TestResult -> m TestResult
        continue st xs r@(TestResult _ _ e')
          | testIsError r              = return r
          | testIsOk r == wantsSuccess =
            return $ TestResult whenFound (TestFound r) e'
          | otherwise                  = go (xs, st)

------------------------------------------------------------
-- Equality testing
------------------------------------------------------------

-- | Test two expressions for equality at the given type.
eqOp :: MonadDisco m => Type -> Value -> Value -> m Value
eqOp ty v1 v2 = mkEnum <$> decideEqFor ty v1 v2

{-# ANN decideEqFor "HLint: ignore Use head" #-}

-- | Lazily decide equality of two values at the given type.
decideEqFor :: MonadDisco m => Type -> Value -> Value -> m Bool

-- To decide equality at a pair type:
decideEqFor (ty1 :*: ty2) v1 v2 = do

  -- First, reduce both values to WHNF, which will produce pairs.
  VCons 0 [v11, v12] <- whnfV v1
  VCons 0 [v21, v22] <- whnfV v2

  -- Now decide equality of the first components.
  b1 <- decideEqFor ty1 v11 v21
  case b1 of
    -- If they are not equal, we know the pairs are not equal, so
    -- return False immediately without looking at the second
    -- components.
    False -> return False

    -- Otherwise, decide equality of the second components.
    True  -> decideEqFor ty2 v12 v22

-- To decide equality at a sum type:
decideEqFor (ty1 :+: ty2) v1 v2 = do

  -- Reduce both values to WHNF, which will produce constructors
  -- (either inl or inr) with one argument.
  VCons i1 [v1'] <- whnfV v1
  VCons i2 [v2'] <- whnfV v2

  -- Check whether the constructors are the same.
  case i1 == i2 of
    -- If not, the values are not equal.
    False -> return False
    -- If so, decide equality for the contained values at whichever
    -- type is appropriate.
    True  -> decideEqFor ([ty1, ty2] !! i1) v1' v2'

-- To decide equality at an arrow type, (ty1 -> ty2):
decideEqFor (ty1 :->: ty2) v1 v2 = do

  -- Reduce both values to WHNF, which should produce closures (or
  -- @VFun@s).
  clos1 <- whnfV v1
  clos2 <- whnfV v2

  --  all the values of type ty1.
  let ty1s = enumerateType ty1

  -- Try evaluating the functions on each value and check whether they
  -- agree.
  decideEqForClosures ty2 clos1 clos2 ty1s

-- To decide equality at a list type, [elTy]:
decideEqFor (TyList elTy) v1 v2 = do
  -- Reduce both values to WHNF; will be either nil with no arguments
  -- or cons with two.
  VCons c1 l1 <- whnfV v1
  VCons c2 l2 <- whnfV v2

  case (c1,c2) of
    (0,0) -> return True      -- Both are nil.
    (1,1) -> do               -- Both are cons.

      -- Check head equality.
      heq <- decideEqFor elTy (l1 !! 0) (l2 !! 0)
      case heq of

        -- If heads are unequal, so are lists.
        False -> return False
        -- Otherwise, check tails for equality.
        True  -> decideEqFor (TyList elTy) (l1 !! 1) (l2 !! 1)

    -- Different constructors => unequal.
    _     -> return False

decideEqFor (TySet ty) v1 v2 = do
  VBag xs <- whnfV v1
  VBag ys <- whnfV v2
  bagEquality ty xs ys

decideEqFor (TyBag ty) v1 v2 = do
  VBag xs <- whnfV v1
  VBag ys <- whnfV v2
  bagEquality ty xs ys

decideEqFor ty@TyGraph{} g h = (==EQ) <$> decideOrdFor ty g h

decideEqFor ty@TyMap{} m1 m2 = (==EQ) <$> decideOrdFor ty m1 m2

-- For any other type (Void, Unit, Bool, N, Z, Q), we can just decide
-- by looking at the values reduced to WHNF.
decideEqFor _ v1 v2 = primValEq <$> whnfV v1 <*> whnfV v2


bagEquality :: MonadDisco m => Type -> [(Value, Integer)] -> [(Value, Integer)] -> m Bool
bagEquality _ [] [] = return True
bagEquality _ [] _ = return False
bagEquality _ _ [] = return False
bagEquality ty ((x,n1):xs) ((y,n2):ys) = do
  eq <- (n1 == n2 &&) <$> decideEqFor ty x y
  if eq then bagEquality ty xs ys else return False

-- | Decide equality for two values at a given type, when we already
--   know the values are in RNF.  This means the result doesn't need
--   to be in the @Disco@ monad, because no evaluation needs to happen.
decideEqForRnf :: Type -> Value -> Value -> Bool
decideEqForRnf (ty1 :*: ty2) (VCons 0 [v11, v12]) (VCons 0 [v21, v22])
  = decideEqForRnf ty1 v11 v21 && decideEqForRnf ty2 v12 v22
decideEqForRnf (ty1 :+: ty2) (VCons i1 [v1']) (VCons i2 [v2'])
  = i1 == i2 && decideEqForRnf ([ty1, ty2] !! i1) v1' v2'
decideEqForRnf (ty1 :->: ty2) (VFun f1) (VFun f2)
  = all (\v -> decideEqForRnf ty2 (f1 v) (f2 v)) (enumerateType ty1)
decideEqForRnf _ v1 v2 = primValEq v1 v2

-- | @decideEqForClosures ty f1 f2 vs@ lazily decides whether the given
--   functions @f1@ and @f2@ produce the same output (of type @ty@) on
--   all inputs in @vs@.
decideEqForClosures :: MonadDisco m => Type -> Value -> Value -> [Value] -> m Bool
decideEqForClosures ty2 clos1 clos2 = go
  where

    -- If we made it through all the values without finding one on
    -- which the functions disagree, then they are equal.
    go []     = return True

    go (v:vs) = do

      -- Apply the closures to v
      r1 <- whnfApp clos1 [v]
      r2 <- whnfApp clos2 [v]

      -- Decide whether the results are equal
      b  <- decideEqFor ty2 r1 r2

      case b of
        -- If the results are not equal, immediately return False
        -- without considering other inputs.
        False -> return False

        -- Otherwise, continue checking the rest of the inputs.
        True  -> go vs

-- | Decide whether two values of a primitive type (Void, Unit, Bool,
--   N, Z, Q, Zn) are equal.
primValEq :: Value -> Value -> Bool
primValEq (VCons i []) (VCons j []) = i == j
primValEq (VNum _ n1)  (VNum _ n2)  = n1 == n2
primValEq v1 v2                     = error $ "primValEq on non-primitive values " ++ show v1 ++ " and " ++ show v2

------------------------------------------------------------
-- Comparison testing
------------------------------------------------------------

-- | Test two expressions to see whether the first is less than the
--   second at the given type.
ltOp :: MonadDisco m => Type -> Value -> Value -> m Value
ltOp ty v1 v2 = mkEnum . (==LT) <$> decideOrdFor ty v1 v2

-- | Lazily decide the ordering of two values at the given type.
decideOrdFor :: MonadDisco m => Type -> Value -> Value -> m Ordering

-- To decide the ordering of two pairs:
decideOrdFor (ty1 :*: ty2) v1 v2 = do

  -- Reduce both pairs to WHNF
  VCons 0 [v11, v12] <- whnfV v1
  VCons 0 [v21, v22] <- whnfV v2

  -- Decide the ordering of the first pair components.
  o1 <- decideOrdFor ty1 v11 v21
  case o1 of
    -- Pairs are ordered lexicographically, so if the first components
    -- are equal, then we decide the ordering for the second
    -- components
    EQ -> decideOrdFor ty2 v12 v22

    -- Otherwise we just return the ordering without looking at the
    -- second components
    _  -> return o1

-- To decide the ordering for two sum injections:
decideOrdFor (ty1 :+: ty2) v1 v2 = do

  -- Reduce to WHNF
  VCons i1 [v1'] <- whnfV v1
  VCons i2 [v2'] <- whnfV v2

  -- Compare the constructors
  case compare i1 i2 of
    -- Only compare the contents if the constructors are equal
    EQ -> decideOrdFor ([ty1, ty2] !! i1) v1' v2'

    -- Otherwise return the ordering of the constructors
    o  -> return o

-- To decide the ordering for two functions:
decideOrdFor (ty1 :->: ty2) v1 v2 = do

  -- Reduce both to WHNF
  clos1 <- whnfV v1
  clos2 <- whnfV v2

  -- Enumerate the values of the input type, and then order the
  -- functions by applying them both to each value in the enumeration
  -- in turn, returning the ordering on the first value where the
  -- functions differ.
  let ty1s = enumerateType ty1
  decideOrdForClosures ty2 clos1 clos2 ty1s

-- To decide the ordering for two lists:
decideOrdFor (TyList ty) v1 v2 = do

  -- Reduce both to WHNF
  l1 <- whnfV v1
  l2 <- whnfV v2

  -- Lexicographic ordering
  case (l1, l2) of
    (VCons 0 _, VCons 0 _) -> return EQ   -- Both empty list
    (VCons 0 _, VCons 1 _) -> return LT   -- Empty < cons
    (VCons 1 _, VCons 0 _) -> return GT   -- Cons > empty
    (VCons 1 [x1, l1'], VCons 1 [x2, l2']) -> do
      o <- decideOrdFor ty x1 x2
      case o of
        EQ -> decideOrdFor (TyList ty) l1' l2'
        _  -> return o
    _ -> error $ "Impossible! decideOrdFor " ++ show (TyList ty, v1, v2)

-- To decide the ordering for two sets:
decideOrdFor (TySet ty) v1 v2 = do
  VBag xs <- whnfV v1
  VBag ys <- whnfV v2
  bagComparison ty xs ys

-- Deciding the ordering for two bags is the same.
decideOrdFor (TyBag ty) v1 v2 = do
  VBag xs <- whnfV v1
  VBag ys <- whnfV v2
  bagComparison ty xs ys

-- Graphs are compared directly
decideOrdFor (TyGraph _) g h = do
  VGraph g' _ <- whnfV g
  VGraph h' _ <- whnfV h
  return $ compare g' h'

-- Deciding the ordering for two maps is very similar to function ordering.
decideOrdFor (TyMap k v) m1 m2 = do
  VMap m1' <- whnfV m1
  VMap m2' <- whnfV m2
  go (M.assocs m1') (M.assocs m2')
  where
    go []    [] = return EQ
    go (_:_) [] = return GT
    go [] (_:_) = return LT
    go ((k1,v1):xs) ((k2,v2):ys) = do

      -- we want to invert the ordering of keys
      -- because if one map contains a higher key
      -- that means that it is actually missing
      -- the lesser key, so we think of it as being less
      kOrd <- decideOrdFor k (fromSimpleValue k2) (fromSimpleValue k1)
      vOrd <- decideOrdFor v v1 v2
      -- Order primarily on keys, and then on values
      let o = if kOrd == EQ then vOrd else kOrd
      case o of

        -- Recurse if all are EQ.
        EQ -> go xs ys

        -- Otherwise return the found ordering.
        _  -> return o

-- Otherwise we can compare the values primitively, without looking at
-- the type.
decideOrdFor _ v1 v2 = primValOrd <$> whnfV v1 <*> whnfV v2

-- Helper function which decides the order for two sets or bags.
bagComparison :: MonadDisco m => Type -> [(Value, Integer)] -> [(Value, Integer)] -> m Ordering
bagComparison _ [] [] = return EQ
bagComparison _ _ [] = return GT
bagComparison _ [] _ = return LT
bagComparison ty ((x,xn):xs) ((y,yn):ys) = do
  o <- decideOrdFor ty x y
  case (o, compare xn yn) of
    (EQ, EQ)   -> bagComparison ty xs ys
    (EQ, o2)   -> return o2
    (other, _) -> return other

-- | Compare two functions lazily.  Functions are ordered
--   lexicographically, if we think of a function @f : ty1 -> ty2@ as
--   a tuple of @ty2@ values indexed by the ordered list of all @ty1@
--   values.
--
--   Specifically, @decideOrdForClosures ty2 c1 c2 vs@, given two
--   closures @c1@ and @c2@ of type @ty1 -> ty2@, and an enumeration
--   @vs@ of values of type @ty1@, applies the closures to each
--   subsequent value in @vs@ until the first one where the outputs
--   differ; the ordering of those outputs is immediately returned
--   without evaluating the functions on any further values in @vs@.
--   Returns @EQ@ if the functions are equal on all values in @vs@.
decideOrdForClosures :: MonadDisco m => Type -> Value -> Value -> [Value] -> m Ordering
decideOrdForClosures ty2 clos1 clos2 = go
  where

    -- If there are no more input values to compare on, the functions
    -- are equal.
    go []     = return EQ
    go (v:vs) = do

      -- Apply both functions to the value v.
      r1 <- whnfApp clos1 [v]
      r2 <- whnfApp clos2 [v]

      -- Check the ordering of the results at the output type.
      o  <- decideOrdFor ty2 r1 r2
      case o of

        -- If the functions agree on v, then keep comparing on the
        -- rest of the values.
        EQ -> go vs

        -- Otherwise return the ordering of their outputs.
        _  -> return o

-- | Decide the ordering of two values of a primitive type (Void,
--   Unit, Bool, N, Z, Q).
primValOrd :: Value -> Value -> Ordering
primValOrd (VCons i []) (VCons j []) = compare i j
primValOrd (VNum _ n1)  (VNum _ n2)  = compare n1 n2
primValOrd v1           v2
  = error $ "primValOrd: impossible! (got " ++ show v1 ++ ", " ++ show v2 ++ ")"

------------------------------------------------------------
-- SimpleValue Utilities
------------------------------------------------------------

toSimpleValue :: MonadDisco m => Value -> m SimpleValue
toSimpleValue v = do
    v' <- whnfV v
    case v' of
        VNum d n   -> return $ SNum d n
        VCons a xs -> SCons a <$> mapM toSimpleValue xs
        VBag bs    -> SBag <$> mapM (\(a,b) -> (,b) <$> toSimpleValue a) bs
        VType t    -> return $ SType t
        t          -> error $ "A non-simple value was passed as simple" ++ show t

fromSimpleValue :: SimpleValue -> Value
fromSimpleValue (SNum d n)   = VNum d n
fromSimpleValue (SCons a xs) = VCons a $ map fromSimpleValue xs
fromSimpleValue (SBag bs)    = VBag $ map (first fromSimpleValue) bs
fromSimpleValue (SType t)    = VType t

------------------------------------------------------------
-- OEIS
------------------------------------------------------------

-- | Looks up a sequence of integers in OEIS.
--   Returns 'left()' if the sequence is unknown in OEIS,
--   otherwise 'right "https://oeis.org/<oeis_sequence_id>"'
oeisLookup :: MonadDisco m => Value -> m Value
oeisLookup v = do
    vs <- fromDiscoList v
    let hvs = toHaskellList vs
    case lookupSequence hvs of
      Just result -> parseResult result
      Nothing     -> return leftUnit
  where
    parseResult r = do
          let seqNum = getCatalogNum $ catalogNums r
          l <- toDiscoList $ toVal ("https://oeis.org/" ++ seqNum)
          return $ VCons 1 [l] -- right "https://oeis.org/foo"
    getCatalogNum []    = error "No catalog info"
    getCatalogNum (n:_) = n
    toVal = map (\c -> vnum (toInteger (ord c) % 1))
    leftUnit = VCons 0 [VCons 0 []]

-- | Extends a Disco integer list with data from a known OEIS sequence.
--   Returns a list of integers upon success, otherwise the original list (unmodified).
oeisExtend :: MonadDisco m => Value -> m Value
oeisExtend v = do
    vs <- fromDiscoList v
    let xs = toHaskellList vs
    let newseq = extendSequence xs
    toDiscoList $ map (vnum . (%1)) newseq

------------------------------------------------------------
-- Graph Utilities
------------------------------------------------------------

-- | Convert a Disco integer list to a Haskell list
toHaskellList :: [Value] -> [Integer]
toHaskellList [] = []
toHaskellList xs = map fromVNum xs
                   where
                      fromVNum (VNum _ x) = fromIntegral $ numerator x
                      fromVNum v          = error $ "Impossible!  fromVNum on " ++ show v

newGraph :: MonadDisco m => Type -> Graph SimpleValue -> m Value
newGraph a g = do
  adj <- delay $ directlyReduceSummary a g
  loc <- allocate adj
  return $ VGraph g $ VIndir loc

toDiscoAdjMap :: MonadDisco m => Type -> [(SimpleValue, [SimpleValue])] -> m Value
toDiscoAdjMap ty l =
    VMap . M.fromList <$>
    mapM (\(v,edges) -> do
              set <- valuesToSet ty $ map fromSimpleValue edges
              return (v,set)) l

reifyGraph :: Graph SimpleValue -> [(SimpleValue, [SimpleValue])]
reifyGraph =
    AdjMap.adjacencyList . foldg AdjMap.empty AdjMap.vertex AdjMap.overlay AdjMap.connect

-- Actually calculate the adjacency map, which we will store in the graph instances
directlyReduceSummary :: MonadDisco m => Type -> Graph SimpleValue -> m Value
directlyReduceSummary ty = toDiscoAdjMap ty . reifyGraph

-- Lookup the stored adjacency map from the indirection stored in this graph
graphSummary :: MonadDisco m => Value -> m Value
graphSummary g = do
    VGraph _ adj <- whnfV g
    whnfV adj

graphVertex :: MonadDisco m => Type -> SimpleValue -> m Value
graphVertex a v = newGraph a $ Vertex v

graphOverlay :: MonadDisco m => Type -> Value -> Value -> m Value
graphOverlay a g h = do
  VGraph g' _ <- whnfV g
  VGraph h' _ <- whnfV h
  newGraph a $ Overlay g' h'

graphConnect :: MonadDisco m => Type -> Value -> Value -> m Value
graphConnect a g h = do
  VGraph g' _ <- whnfV g
  VGraph h' _ <- whnfV h
  newGraph a $ Connect g' h'

------------------------------------------------------------
-- Map Utilities
------------------------------------------------------------

mapInsert :: MonadDisco m => Value -> Value -> Value -> m Value
mapInsert k v m = do
    VMap m' <- whnfV m
    k' <- toSimpleValue k
    return $ VMap $ M.insert k' v m'

mapLookup :: MonadDisco m => Value -> Value -> m Value
mapLookup k m = do
    VMap m' <- whnfV m
    k' <- toSimpleValue k
    case M.lookup k' m' of
        Just v' -> return $ VCons 1 [v']
        _       -> return leftUnit
    where
    leftUnit = VCons 0 [VCons 0 []]<|MERGE_RESOLUTION|>--- conflicted
+++ resolved
@@ -1087,16 +1087,9 @@
 countOp v = error $ "Impossible! countOp on non-type " ++ show v
 
 -- | Perform an enumeration of the values of a given type.
-<<<<<<< HEAD
 enumOp :: MonadDisco m => Value -> m Value
-enumOp (VType ty)
-  | isFiniteTy ty = toDiscoList (enumerateType ty)
-  | otherwise     = throw @"err" $ InfiniteTy ty
-=======
-enumOp :: Value -> Disco IErr Value
 enumOp (VType ty) = toDiscoList (enumerateType ty)
->>>>>>> 07665b36
-enumOp v = error $ "Impossible! enumOp on non-type " ++ show v
+enumOp v          = error $ "Impossible! enumOp on non-type " ++ show v
 
 -- | Perform a square root operation. If the program typechecks,
 --   then the argument and output will really be Naturals
