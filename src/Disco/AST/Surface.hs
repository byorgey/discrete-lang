{-# LANGUAGE DeriveFoldable        #-}
{-# LANGUAGE DeriveFunctor         #-}
{-# LANGUAGE DeriveGeneric         #-}
{-# LANGUAGE DeriveTraversable     #-}
{-# LANGUAGE FlexibleContexts      #-}
{-# LANGUAGE FlexibleInstances     #-}
{-# LANGUAGE GADTs                 #-}
{-# LANGUAGE MultiParamTypeClasses #-}
{-# LANGUAGE TemplateHaskell       #-}
{-# LANGUAGE UndecidableInstances  #-}
{-# LANGUAGE ViewPatterns          #-}
<<<<<<< HEAD
{-# LANGUAGE TypeOperators, PatternSynonyms #-}
{-# LANGUAGE EmptyCase, StandaloneDeriving #-}
{-# LANGUAGE TypeFamilies, DataKinds, ConstraintKinds #-}
=======
{-# LANGUAGE PatternSynonyms #-}

>>>>>>> 06eac1e0
-----------------------------------------------------------------------------
-- |
-- Module      :  Disco.AST.Surface
-- Copyright   :  (c) 2016 disco team (see LICENSE)
-- License     :  BSD-style (see LICENSE)
-- Maintainer  :  byorgey@gmail.com
--
-- Abstract syntax trees representing the surface syntax of the Disco
-- language.
--
-----------------------------------------------------------------------------

module Disco.AST.Surface
       ( -- * Modules
         Module(..), TopLevel(..)
         -- ** Documentation
       , Docs, DocThing(..), Property
         -- ** Declarations
       , Decl(..), declName, isDefn

         -- * Terms
<<<<<<< HEAD
       , UD
       , Term
       , pattern TVar 
       , pattern TUn
       , pattern TLet
       , pattern TParens
       , pattern TUnit
       , pattern TBool
       , pattern TNat
       , pattern TRat
       , pattern TAbs
       , pattern TApp
       , pattern TTup
       , pattern TInj
       , pattern TCase
       , pattern TBin
       , pattern TChain
       , pattern TTyOp
       , pattern TList
       , pattern TListComp
       , pattern TAscr
=======

       , Term(..), pattern TList, pattern TListComp
>>>>>>> 06eac1e0

         -- ** Telescopes
       , Telescope(..), foldTelescope, mapTelescope, toTelescope, fromTelescope
         -- ** Expressions
<<<<<<< HEAD
       , Side(..)

       , Link
       , pattern TLink

       , Binding
=======
       , Side(..), Container(..), Link(..), Binding(..)
>>>>>>> 06eac1e0

         -- ** Lists
       , Qual
       , pattern QBind
       , pattern QGuard
       
       , Ellipsis(..)

         -- ** Case expressions and patterns
       , Branch

       , Guard
       , pattern GBool
       , pattern GPat

       , Pattern
       , pattern PVar
       , pattern PWild
       , pattern PUnit 
       , pattern PBool 
       , pattern PTup 
       , pattern PInj
       , pattern PNat 
       , pattern PSucc
       , pattern PCons
       , pattern PList 
       , pattern Binding 
       )
       where

import           Unbound.Generics.LocallyNameless
import           Disco.Context
import           Disco.Syntax.Operators
import           Disco.Types
import           Disco.AST.Generic

-- | The extension descriptor for Surface specific AST types.

data UD

-- | A module is a list of declarations together with a collection of
--   documentation for top-level names.
data Module = Module [Decl] (Ctx Term Docs)
deriving instance Forall_t Show  UD => Show Module

-- | A @TopLevel@ is either documentation (a 'DocThing') or a
--   declaration ('Decl').
data TopLevel = TLDoc DocThing | TLDecl Decl
deriving instance Forall_t Show  UD => Show TopLevel

-- | Convenient synonym for a list of 'DocThing's.
type Docs = [DocThing]

-- | An item of documentation.
data DocThing
  = DocString   [String]    -- ^ A documentation string, i.e. a block
                            --   of @||| text@ items
  | DocProperty Property    -- ^ An example/doctest/property of the
                            --   form @!!! forall (x1:ty1) ... . property@
deriving instance Forall_t Show  UD => Show DocThing

-- | A property is a universally quantified term of the form
--   @forall v1 : T1, v2 : T2. term@.
type Property = Property_ UD

-- | A declaration is either a type declaration or a definition.
data Decl where

  -- | A type declaration, @name : type@.
  DType :: Name Term -> Type -> Decl

  -- | A group of definition clauses of the form @name pat1 .. patn = term@. The
  --   patterns bind variables in the term. For example, @f n (x,y) =
  --   n*x + y@.
  DDefn :: Name Term -> [Bind [Pattern] Term] -> Decl

deriving instance Forall_t Show  UD => Show Decl

-- | Get the name that a declaration is about.
declName :: Decl -> Name Term
declName (DType x _) = x
declName (DDefn x _) = x

-- | Check whether a declaration is a definition.
isDefn :: Decl -> Bool
isDefn DDefn{} = True
isDefn _       = False

------------------------------------------------------------
-- Terms
------------------------------------------------------------
type Term = Term_ UD 

type instance X_TVar UD = ()
type instance X_TLet UD = ()
type instance X_TParens UD = () 
type instance X_TUnit UD = ()
type instance X_TBool UD = () 
type instance X_TNat UD = ()
type instance X_TRat UD = ()
type instance X_TAbs UD = () 
type instance X_TApp UD = ()
type instance X_TInj UD = () 
type instance X_TCase UD = () 
type instance X_TUn UD = ()
type instance X_TBin UD = () 
type instance X_TChain UD = () 
type instance X_TTyop UD = () 
type instance X_TList UD = () 
type instance X_TListComp UD = () 
type instance X_TAscr UD = ()
type instance X_Term UD = () 
type instance X_TTup UD = () 

pattern TVar :: Name Term -> Term
pattern TVar name = TVar_ () name

pattern TUn :: UOp -> Term -> Term
pattern TUn uop term = TUn_ () uop term

pattern TLet :: Bind (Telescope Binding) Term -> Term
pattern TLet bind = TLet_ () bind 

pattern TParens :: Term -> Term
pattern TParens term  = TParens_ () term 

pattern TUnit :: Term
pattern TUnit = TUnit_ ()

pattern TBool :: Bool -> Term
pattern TBool bool = TBool_ () bool

pattern TNat  :: Integer -> Term
pattern TNat int = TNat_ () int

pattern TRat :: Rational -> Term
pattern TRat rat = TRat_ () rat

pattern TAbs :: Bind [(Name Term, Embed (Maybe Type))] Term -> Term
pattern TAbs bind = TAbs_ () bind

<<<<<<< HEAD
pattern TApp  :: Term -> Term -> Term
pattern TApp term1 term2 = TApp_ () term1 term2 
=======

data Container where
  CList :: Container
  CSet :: Container
  deriving (Show, Eq, Enum, Generic)

-- | Terms.
data Term where
>>>>>>> 06eac1e0

pattern TTup :: [Term] -> Term
pattern TTup termlist = TTup_ () termlist 

pattern TInj :: Side -> Term -> Term
pattern TInj side term = TInj_ () side term

pattern TCase :: [Branch] -> Term
pattern TCase branch = TCase_ () branch

pattern TBin :: BOp -> Term -> Term -> Term
pattern TBin bop term1 term2 = TBin_ () bop term1 term2

pattern TChain :: Term -> [Link] -> Term
pattern TChain term linklist = TChain_ () term linklist

pattern TTyOp :: TyOp -> Type -> Term
pattern TTyOp tyop ty = TTyOp_ () tyop ty

pattern TList :: [Term] -> Maybe (Ellipsis Term) -> Term
pattern TList termlist mellipses = TList_ () termlist mellipses

pattern TListComp :: Bind (Telescope Qual) Term -> Term
pattern TListComp bind = TListComp_ () bind

pattern TAscr :: Term -> Type -> Term
pattern TAscr term ty = TAscr_ () term ty

{-# COMPLETE TVar, TUn, TLet, TParens, TUnit, TBool, TNat, TRat,
             TAbs, TApp, TTup, TInj, TCase, TBin, TChain, TTyOp, 
             TList, TListComp, TAscr #-}


type Link = Link_ UD 

type instance X_TLink UD = ()

pattern TLink :: BOp -> Term -> Link
pattern TLink bop term = TLink_ () bop term

{-# COMPLETE TLink #-}

type Qual = Qual_ UD

<<<<<<< HEAD
type instance X_QBind UD = ()
type instance X_QGuard UD = () 

pattern QBind :: Name Term -> Embed Term -> Qual
pattern QBind namet embedt = QBind_ () namet embedt
=======
  -- | A literal list.
  TContainer :: Container -> [Term] -> Maybe (Ellipsis Term) -> Term

  -- | List comprehension.
  TContainerComp :: Container -> Bind (Telescope Qual) Term -> Term
>>>>>>> 06eac1e0

pattern QGuard :: Embed Term -> Qual
pattern QGuard embedt = QGuard_ () embedt

<<<<<<< HEAD
{-# COMPLETE QBind, QGuard #-}
=======
pattern TList ts e = TContainer CList ts e
pattern TListComp x = TContainerComp CList x

data Link where
  TLink :: BOp -> Term -> Link
  deriving (Show, Generic)
>>>>>>> 06eac1e0


type Binding = Binding_ UD 

pattern Binding :: (Maybe Type) -> Name Term -> Embed Term -> Binding 
pattern Binding m b n = Binding_ m b n 

{-# COMPLETE Binding #-}

type Branch = Branch_ UD 

type Guard = Guard_ UD

type instance X_GBool UD = ()
type instance X_GPat UD = () 

pattern GBool :: Embed Term -> Guard
pattern GBool embedt = GBool_ () embedt

pattern GPat :: Embed Term -> Pattern -> Guard
pattern GPat embedt pat = GPat_ () embedt pat

{-# COMPLETE GBool, GPat #-}

type Pattern = Pattern_ UD 

type instance X_PVar UD = ()
type instance X_PWild UD = ()
type instance X_PUnit UD = ()
type instance X_PBool UD = ()
type instance X_PTup UD = ()
type instance X_PInj UD = ()
type instance X_PNat UD = ()
type instance X_PSucc UD = ()
type instance X_PCons UD = ()
type instance X_PList UD = ()

pattern PVar :: Name Term -> Pattern
pattern PVar name = PVar_ () name 

pattern PWild :: Pattern
pattern PWild = PWild_ ()

pattern PUnit :: Pattern
pattern PUnit = PUnit_ ()

pattern PBool :: Bool -> Pattern
pattern PBool  b = PBool_ () b 

pattern PTup  :: [Pattern] -> Pattern
pattern PTup lp = PTup_ () lp 

-- | Injection pattern (@inl pat@ or @inr pat@).
pattern PInj  :: Side -> Pattern -> Pattern
pattern PInj s p = PInj_ () s p 

-- | Literal natural number pattern.
pattern PNat  :: Integer -> Pattern
pattern PNat n = PNat_ () n 

-- | Successor pattern, @S p@.
pattern PSucc :: Pattern -> Pattern
pattern PSucc p = PSucc_ () p 

-- | Cons pattern @p1 :: p2@.
pattern PCons :: Pattern -> Pattern -> Pattern
pattern PCons  p1 p2 = PCons_ () p1 p2 

-- | List pattern @[p1, .., pn]@.
pattern PList :: [Pattern] -> Pattern
pattern PList lp = PList_ () lp 

{-# COMPLETE PVar, PWild, PUnit, PBool, PTup, PInj, PNat,
             PSucc, PCons, PList #-}


instance Alpha Side
instance Alpha Container
instance Alpha Link
instance Alpha Term
instance Alpha Binding
instance Alpha t => Alpha (Ellipsis t)
instance Alpha Guard
instance Alpha Pattern
instance Alpha Qual<|MERGE_RESOLUTION|>--- conflicted
+++ resolved
@@ -9,14 +9,10 @@
 {-# LANGUAGE TemplateHaskell       #-}
 {-# LANGUAGE UndecidableInstances  #-}
 {-# LANGUAGE ViewPatterns          #-}
-<<<<<<< HEAD
 {-# LANGUAGE TypeOperators, PatternSynonyms #-}
 {-# LANGUAGE EmptyCase, StandaloneDeriving #-}
 {-# LANGUAGE TypeFamilies, DataKinds, ConstraintKinds #-}
-=======
-{-# LANGUAGE PatternSynonyms #-}
-
->>>>>>> 06eac1e0
+
 -----------------------------------------------------------------------------
 -- |
 -- Module      :  Disco.AST.Surface
@@ -38,7 +34,6 @@
        , Decl(..), declName, isDefn
 
          -- * Terms
-<<<<<<< HEAD
        , UD
        , Term
        , pattern TVar 
@@ -57,33 +52,28 @@
        , pattern TBin
        , pattern TChain
        , pattern TTyOp
+       , pattern TContainerComp
+       , pattern TContainer
+       , pattern TAscr
        , pattern TList
        , pattern TListComp
-       , pattern TAscr
-=======
-
-       , Term(..), pattern TList, pattern TListComp
->>>>>>> 06eac1e0
 
          -- ** Telescopes
        , Telescope(..), foldTelescope, mapTelescope, toTelescope, fromTelescope
          -- ** Expressions
-<<<<<<< HEAD
        , Side(..)
 
        , Link
        , pattern TLink
 
        , Binding
-=======
-       , Side(..), Container(..), Link(..), Binding(..)
->>>>>>> 06eac1e0
 
          -- ** Lists
        , Qual
        , pattern QBind
        , pattern QGuard
        
+       , Container(..)
        , Ellipsis(..)
 
          -- ** Case expressions and patterns
@@ -175,7 +165,7 @@
 type instance X_TLet UD = ()
 type instance X_TParens UD = () 
 type instance X_TUnit UD = ()
-type instance X_TBool UD = () 
+type instance X_TBool UD = ()
 type instance X_TNat UD = ()
 type instance X_TRat UD = ()
 type instance X_TAbs UD = () 
@@ -186,8 +176,8 @@
 type instance X_TBin UD = () 
 type instance X_TChain UD = () 
 type instance X_TTyop UD = () 
-type instance X_TList UD = () 
-type instance X_TListComp UD = () 
+type instance X_TContainer UD = () 
+type instance X_TContainerComp UD = () 
 type instance X_TAscr UD = ()
 type instance X_Term UD = () 
 type instance X_TTup UD = () 
@@ -219,19 +209,8 @@
 pattern TAbs :: Bind [(Name Term, Embed (Maybe Type))] Term -> Term
 pattern TAbs bind = TAbs_ () bind
 
-<<<<<<< HEAD
 pattern TApp  :: Term -> Term -> Term
 pattern TApp term1 term2 = TApp_ () term1 term2 
-=======
-
-data Container where
-  CList :: Container
-  CSet :: Container
-  deriving (Show, Eq, Enum, Generic)
-
--- | Terms.
-data Term where
->>>>>>> 06eac1e0
 
 pattern TTup :: [Term] -> Term
 pattern TTup termlist = TTup_ () termlist 
@@ -251,11 +230,11 @@
 pattern TTyOp :: TyOp -> Type -> Term
 pattern TTyOp tyop ty = TTyOp_ () tyop ty
 
-pattern TList :: [Term] -> Maybe (Ellipsis Term) -> Term
-pattern TList termlist mellipses = TList_ () termlist mellipses
-
-pattern TListComp :: Bind (Telescope Qual) Term -> Term
-pattern TListComp bind = TListComp_ () bind
+pattern TContainer :: Container -> [Term] -> Maybe (Ellipsis Term) -> Term
+pattern TContainer c tl mets = TContainer_ () c tl mets
+
+pattern TContainerComp :: Container -> Bind (Telescope Qual) Term -> Term
+pattern TContainerComp c b = TContainerComp_ () c b
 
 pattern TAscr :: Term -> Type -> Term
 pattern TAscr term ty = TAscr_ () term ty
@@ -264,6 +243,11 @@
              TAbs, TApp, TTup, TInj, TCase, TBin, TChain, TTyOp, 
              TList, TListComp, TAscr #-}
 
+pattern TList :: [Term] -> Maybe (Ellipsis Term) -> Term
+pattern TList ts e = TContainer_ () CList ts e
+
+pattern TListComp :: Bind (Telescope Qual) Term -> Term
+pattern TListComp x = TContainerComp_ () CList x
 
 type Link = Link_ UD 
 
@@ -276,34 +260,16 @@
 
 type Qual = Qual_ UD
 
-<<<<<<< HEAD
 type instance X_QBind UD = ()
 type instance X_QGuard UD = () 
 
 pattern QBind :: Name Term -> Embed Term -> Qual
 pattern QBind namet embedt = QBind_ () namet embedt
-=======
-  -- | A literal list.
-  TContainer :: Container -> [Term] -> Maybe (Ellipsis Term) -> Term
-
-  -- | List comprehension.
-  TContainerComp :: Container -> Bind (Telescope Qual) Term -> Term
->>>>>>> 06eac1e0
 
 pattern QGuard :: Embed Term -> Qual
 pattern QGuard embedt = QGuard_ () embedt
 
-<<<<<<< HEAD
 {-# COMPLETE QBind, QGuard #-}
-=======
-pattern TList ts e = TContainer CList ts e
-pattern TListComp x = TContainerComp CList x
-
-data Link where
-  TLink :: BOp -> Term -> Link
-  deriving (Show, Generic)
->>>>>>> 06eac1e0
-
 
 type Binding = Binding_ UD 
 
