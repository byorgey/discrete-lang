--- conflicted
+++ resolved
@@ -138,14 +138,10 @@
   --   n*x + y@.
   DDefn :: Name Term -> [Bind [Pattern] Term] -> Decl
 
-<<<<<<< HEAD
   -- | A user-defined algebraic data type.
   DTyDef :: String -> Type -> Decl
 
-deriving instance Forall_t Show  UD => Show Decl
-=======
 deriving instance ForallTerm Show  UD => Show Decl
->>>>>>> daa78ea0
 
 -- | Get the name that a declaration is about.
 declName :: Decl -> Name Term
