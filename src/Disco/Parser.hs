--- conflicted
+++ resolved
@@ -631,11 +631,10 @@
   L <$ reserved "left" <|> R <$ reserved "right"
 
 -- | Parse an anonymous function.
-<<<<<<< HEAD
 parseQuantified :: Parser Term
 parseQuantified =
   TAbs <$> parseQuantifier
-       <*> (bind <$> (concat <$> some parseQuantifierBindings) <*> (dot *> parseTerm'))
+       <*> (bind <$> some parseAtomicPattern <*> (dot *> parseTerm'))
 
 -- | Parse a quantifier symbol (lambda, forall, or exists).
 parseQuantifier :: Parser Quantifier
@@ -643,25 +642,6 @@
       Lam <$ lambda
   <|> All <$ forall
   <|> Ex  <$ exists
-
--- | Parse an argument to a lambda, either a variable or a binding of
---   the form @(x:ty)@.
-parseQuantifierBindings :: Parser [(Name Term, Embed (Maybe Type))]
-parseQuantifierBindings =
-      parseMultiBinding
-  <|> (\x -> [(x, embed Nothing)]) <$> ident
-
-  where
-    parseMultiBinding = parens $ do
-      xs <- some ident
-      _ <- symbol ":"
-      ty <- parseType
-      return $ map (, embed (Just ty)) xs
-=======
-parseLambda :: Parser Term
-parseLambda =
-  TAbs <$> (bind <$> (lambda *> some parseAtomicPattern) <*> (dot *> parseTerm'))
->>>>>>> f6a6c565
 
 -- | Parse a let expression (@let x1 = t1, x2 = t2, ... in t@).
 parseLet :: Parser Term
